// SPDX-License-Identifier: MIT

pragma solidity =0.8.24;

import {console} from "hardhat/console.sol";

import {DSTestPlus} from "solmate/test/utils/DSTestPlus.sol";

import {ProxyAdmin} from "@openzeppelin/contracts/proxy/transparent/ProxyAdmin.sol";
import {ITransparentUpgradeableProxy, TransparentUpgradeableProxy} from "@openzeppelin/contracts/proxy/transparent/TransparentUpgradeableProxy.sol";

import {L1MessageQueueV1} from "../L1/rollup/L1MessageQueueV1.sol";
import {ScrollChain, IScrollChain} from "../L1/rollup/ScrollChain.sol";
import {BatchHeaderV0Codec} from "../libraries/codec/BatchHeaderV0Codec.sol";
import {BatchHeaderV1Codec} from "../libraries/codec/BatchHeaderV1Codec.sol";
import {BatchHeaderV3Codec} from "../libraries/codec/BatchHeaderV3Codec.sol";
import {ChunkCodecV0} from "../libraries/codec/ChunkCodecV0.sol";
import {ChunkCodecV1} from "../libraries/codec/ChunkCodecV1.sol";
import {EmptyContract} from "../misc/EmptyContract.sol";

import {ScrollChainMockBlob} from "../mocks/ScrollChainMockBlob.sol";
import {MockRollupVerifier} from "./mocks/MockRollupVerifier.sol";

// solhint-disable no-inline-assembly

contract ScrollChainTest is DSTestPlus {
    // from ScrollChain
    event UpdateSequencer(address indexed account, bool status);
    event UpdateProver(address indexed account, bool status);
    event UpdateMaxNumTxInChunk(uint256 oldMaxNumTxInChunk, uint256 newMaxNumTxInChunk);

    event CommitBatch(uint256 indexed batchIndex, bytes32 indexed batchHash);
    event FinalizeBatch(uint256 indexed batchIndex, bytes32 indexed batchHash, bytes32 stateRoot, bytes32 withdrawRoot);
    event RevertBatch(uint256 indexed batchIndex, bytes32 indexed batchHash);

    // from L1MessageQueue
    event DequeueTransaction(uint256 startIndex, uint256 count, uint256 skippedBitmap);
    event ResetDequeuedTransaction(uint256 startIndex);
    event FinalizedDequeuedTransaction(uint256 finalizedIndex);

    ProxyAdmin internal admin;
    EmptyContract private placeholder;

    ScrollChain private rollup;
    L1MessageQueueV1 internal messageQueue;
    MockRollupVerifier internal verifier;

    function setUp() public {
        placeholder = new EmptyContract();
        admin = new ProxyAdmin();
        messageQueue = L1MessageQueueV1(_deployProxy(address(0)));
        rollup = ScrollChain(_deployProxy(address(0)));
        verifier = new MockRollupVerifier();

        // Upgrade the L1MessageQueueV1 implementation and initialize
        admin.upgrade(
            ITransparentUpgradeableProxy(address(messageQueue)),
            address(new L1MessageQueueV1(address(this), address(rollup), address(1)))
        );
        messageQueue.initialize(address(this), address(rollup), address(0), address(0), 10000000);
        // Upgrade the ScrollChain implementation and initialize
        admin.upgrade(
            ITransparentUpgradeableProxy(address(rollup)),
            address(new ScrollChain(233, address(messageQueue), address(verifier)))
        );
        rollup.initialize(address(messageQueue), address(verifier), 100);
    }

    function testInitialized() external {
        assertEq(address(this), rollup.owner());
        assertEq(rollup.layer2ChainId(), 233);

        hevm.expectRevert("Initializable: contract is already initialized");
        rollup.initialize(address(messageQueue), address(0), 100);
    }

    function testCommitBatchV3() external {
        bytes memory batchHeader0 = new bytes(89);

        // import 10 L1 messages
        for (uint256 i = 0; i < 10; i++) {
            messageQueue.appendCrossDomainMessage(address(this), 1000000, new bytes(0));
        }
        // import genesis batch first
        assembly {
            mstore(add(batchHeader0, add(0x20, 25)), 1)
        }
        rollup.importGenesisBatch(batchHeader0, bytes32(uint256(1)));
        assertEq(rollup.committedBatches(0), keccak256(batchHeader0));

        // caller not sequencer, revert
        hevm.expectRevert(ScrollChain.ErrorCallerIsNotSequencer.selector);
        rollup.commitBatchWithBlobProof(4, batchHeader0, new bytes[](0), new bytes(0), new bytes(0));
        rollup.addSequencer(address(0));

        // revert when ErrorIncorrectBatchVersion
        hevm.startPrank(address(0));
        hevm.expectRevert(ScrollChain.ErrorIncorrectBatchVersion.selector);
        rollup.commitBatchWithBlobProof(2, batchHeader0, new bytes[](0), new bytes(0), new bytes(0));
        hevm.expectRevert(ScrollChain.ErrorIncorrectBatchVersion.selector);
        rollup.commitBatchWithBlobProof(3, batchHeader0, new bytes[](0), new bytes(0), new bytes(0));
        hevm.stopPrank();

        // revert when ErrorBatchIsEmpty
        hevm.startPrank(address(0));
        hevm.expectRevert(ScrollChain.ErrorBatchIsEmpty.selector);
        rollup.commitBatchWithBlobProof(4, batchHeader0, new bytes[](0), new bytes(0), new bytes(0));
        hevm.stopPrank();

        // revert when ErrorBatchHeaderV3LengthMismatch
        bytes memory header = new bytes(192);
        assembly {
            mstore8(add(header, 0x20), 4) // version
        }
        hevm.startPrank(address(0));
        hevm.expectRevert(BatchHeaderV3Codec.ErrorBatchHeaderV3LengthMismatch.selector);
        rollup.commitBatchWithBlobProof(4, header, new bytes[](1), new bytes(0), new bytes(0));
        hevm.stopPrank();

        // revert when ErrorIncorrectBatchHash
        assembly {
            mstore(add(batchHeader0, add(0x20, 25)), 2) // change data hash for batch0
        }
        hevm.startPrank(address(0));
        hevm.expectRevert(ScrollChain.ErrorIncorrectBatchHash.selector);
        rollup.commitBatchWithBlobProof(4, batchHeader0, new bytes[](1), new bytes(0), new bytes(0));
        hevm.stopPrank();
        assembly {
            mstore(add(batchHeader0, add(0x20, 25)), 1) // change back
        }

        bytes[] memory chunks = new bytes[](1);
        bytes memory chunk0;

        // no block in chunk, revert
        chunk0 = new bytes(1);
        chunks[0] = chunk0;
        hevm.startPrank(address(0));
        hevm.expectRevert(ChunkCodecV1.ErrorNoBlockInChunkV1.selector);
        rollup.commitBatchWithBlobProof(4, batchHeader0, chunks, new bytes(0), new bytes(0));
        hevm.stopPrank();

        // invalid chunk length, revert
        chunk0 = new bytes(1);
        chunk0[0] = bytes1(uint8(1)); // one block in this chunk
        chunks[0] = chunk0;
        hevm.startPrank(address(0));
        hevm.expectRevert(ChunkCodecV1.ErrorIncorrectChunkLengthV1.selector);
        rollup.commitBatchWithBlobProof(4, batchHeader0, chunks, new bytes(0), new bytes(0));
        hevm.stopPrank();

        // cannot skip last L1 message, revert
        chunk0 = new bytes(1 + 60);
        bytes memory bitmap = new bytes(32);
        chunk0[0] = bytes1(uint8(1)); // one block in this chunk
        chunk0[58] = bytes1(uint8(1)); // numTransactions = 1
        chunk0[60] = bytes1(uint8(1)); // numL1Messages = 1
        bitmap[31] = bytes1(uint8(1));
        chunks[0] = chunk0;
        hevm.startPrank(address(0));
        hevm.expectRevert(ScrollChain.ErrorLastL1MessageSkipped.selector);
        rollup.commitBatchWithBlobProof(4, batchHeader0, chunks, bitmap, new bytes(0));
        hevm.stopPrank();

        // num txs less than num L1 msgs, revert
        chunk0 = new bytes(1 + 60);
        bitmap = new bytes(32);
        chunk0[0] = bytes1(uint8(1)); // one block in this chunk
        chunk0[58] = bytes1(uint8(1)); // numTransactions = 1
        chunk0[60] = bytes1(uint8(3)); // numL1Messages = 3
        bitmap[31] = bytes1(uint8(3));
        chunks[0] = chunk0;
        hevm.startPrank(address(0));
        hevm.expectRevert(ScrollChain.ErrorNumTxsLessThanNumL1Msgs.selector);
        rollup.commitBatchWithBlobProof(4, batchHeader0, chunks, bitmap, new bytes(0));
        hevm.stopPrank();

        // revert when ErrorNoBlobFound
        chunk0 = new bytes(1 + 60);
        chunk0[0] = bytes1(uint8(1)); // one block in this chunk
        chunks[0] = chunk0;
        hevm.startPrank(address(0));
        hevm.expectRevert(ScrollChain.ErrorNoBlobFound.selector);
        rollup.commitBatchWithBlobProof(4, batchHeader0, chunks, new bytes(0), new bytes(0));
        hevm.stopPrank();

        // @note we cannot check `ErrorFoundMultipleBlobs` here

        // upgrade to ScrollChainMockBlob
        ScrollChainMockBlob impl = new ScrollChainMockBlob(
            rollup.layer2ChainId(),
            rollup.messageQueueV1(),
            rollup.verifier()
        );
        admin.upgrade(ITransparentUpgradeableProxy(address(rollup)), address(impl));
        // from https://etherscan.io/blob/0x013590dc3544d56629ba81bb14d4d31248f825001653aa575eb8e3a719046757?bid=740652
        bytes32 blobVersionedHash = 0x013590dc3544d56629ba81bb14d4d31248f825001653aa575eb8e3a719046757;
        bytes
            memory blobDataProof = hex"2c9d777660f14ad49803a6442935c0d24a0d83551de5995890bf70a17d24e68753ab0fe6807c7081f0885fe7da741554d658a03730b1fa006f8319f8b993bcb0a5a0c9e8a145c5ef6e415c245690effa2914ec9393f58a7251d30c0657da1453d9ad906eae8b97dd60c9a216f81b4df7af34d01e214e1ec5865f0133ecc16d7459e49dab66087340677751e82097fbdd20551d66076f425775d1758a9dfd186b";
        ScrollChainMockBlob(address(rollup)).setBlobVersionedHash(blobVersionedHash);

        chunk0 = new bytes(1 + 60);
        chunk0[0] = bytes1(uint8(1)); // one block in this chunk
        chunks[0] = chunk0;
        // revert when ErrorCallPointEvaluationPrecompileFailed
        hevm.startPrank(address(0));
        hevm.expectRevert(ScrollChain.ErrorCallPointEvaluationPrecompileFailed.selector);
        rollup.commitBatchWithBlobProof(4, batchHeader0, chunks, new bytes(0), new bytes(0));
        hevm.stopPrank();

        bytes32 batchHash0 = rollup.committedBatches(0);
        bytes memory batchHeader1 = new bytes(193);
        assembly {
            mstore8(add(batchHeader1, 0x20), 4) // version
            mstore(add(batchHeader1, add(0x20, 1)), shl(192, 1)) // batchIndex
            mstore(add(batchHeader1, add(0x20, 9)), 0) // l1MessagePopped
            mstore(add(batchHeader1, add(0x20, 17)), 0) // totalL1MessagePopped
            mstore(add(batchHeader1, add(0x20, 25)), 0x246394445f4fe64ed5598554d55d1682d6fb3fe04bf58eb54ef81d1189fafb51) // dataHash
            mstore(add(batchHeader1, add(0x20, 57)), blobVersionedHash) // blobVersionedHash
            mstore(add(batchHeader1, add(0x20, 89)), batchHash0) // parentBatchHash
            mstore(add(batchHeader1, add(0x20, 121)), 0) // lastBlockTimestamp
            mcopy(add(batchHeader1, add(0x20, 129)), add(blobDataProof, 0x20), 64) // blobDataProof
        }
        // hash is ed32768c5f910a11edaf1c1ec0c0da847def9d24e0a24567c3c3d284061cf935

        // succeed
        hevm.startPrank(address(0));
        assertEq(rollup.committedBatches(1), bytes32(0));
        rollup.commitBatchWithBlobProof(4, batchHeader0, chunks, new bytes(0), blobDataProof);
        hevm.stopPrank();
        assertEq(rollup.committedBatches(1), keccak256(batchHeader1));

        // revert when ErrorBatchIsAlreadyCommitted
        hevm.startPrank(address(0));
        hevm.expectRevert(ScrollChain.ErrorBatchIsAlreadyCommitted.selector);
        rollup.commitBatchWithBlobProof(4, batchHeader0, chunks, new bytes(0), blobDataProof);
        hevm.stopPrank();
    }

    function testFinalizeBundleWithProof() external {
        // caller not prover, revert
        hevm.expectRevert(ScrollChain.ErrorCallerIsNotProver.selector);
        rollup.finalizeBundleWithProof(new bytes(0), bytes32(0), bytes32(0), new bytes(0));

        rollup.addProver(address(0));
        rollup.addSequencer(address(0));

        // import genesis batch
        bytes memory batchHeader0 = new bytes(89);
        assembly {
            mstore(add(batchHeader0, add(0x20, 25)), 1)
        }
        rollup.importGenesisBatch(batchHeader0, bytes32(uint256(1)));

        // upgrade to ScrollChainMockBlob
        ScrollChainMockBlob impl = new ScrollChainMockBlob(
            rollup.layer2ChainId(),
            rollup.messageQueueV1(),
            rollup.verifier()
        );
        admin.upgrade(ITransparentUpgradeableProxy(address(rollup)), address(impl));
        // from https://etherscan.io/blob/0x013590dc3544d56629ba81bb14d4d31248f825001653aa575eb8e3a719046757?bid=740652
        bytes32 blobVersionedHash = 0x013590dc3544d56629ba81bb14d4d31248f825001653aa575eb8e3a719046757;
        bytes
            memory blobDataProof = hex"2c9d777660f14ad49803a6442935c0d24a0d83551de5995890bf70a17d24e68753ab0fe6807c7081f0885fe7da741554d658a03730b1fa006f8319f8b993bcb0a5a0c9e8a145c5ef6e415c245690effa2914ec9393f58a7251d30c0657da1453d9ad906eae8b97dd60c9a216f81b4df7af34d01e214e1ec5865f0133ecc16d7459e49dab66087340677751e82097fbdd20551d66076f425775d1758a9dfd186b";
        ScrollChainMockBlob(address(rollup)).setBlobVersionedHash(blobVersionedHash);

        bytes[] memory chunks = new bytes[](1);
        bytes memory chunk0;

        bytes32 batchHash0 = rollup.committedBatches(0);
        bytes memory batchHeader1 = new bytes(193);
        assembly {
            mstore8(add(batchHeader1, 0x20), 4) // version
            mstore(add(batchHeader1, add(0x20, 1)), shl(192, 1)) // batchIndex
            mstore(add(batchHeader1, add(0x20, 9)), 0) // l1MessagePopped
            mstore(add(batchHeader1, add(0x20, 17)), 0) // totalL1MessagePopped
            mstore(add(batchHeader1, add(0x20, 25)), 0x246394445f4fe64ed5598554d55d1682d6fb3fe04bf58eb54ef81d1189fafb51) // dataHash
            mstore(add(batchHeader1, add(0x20, 57)), blobVersionedHash) // blobVersionedHash
            mstore(add(batchHeader1, add(0x20, 89)), batchHash0) // parentBatchHash
            mstore(add(batchHeader1, add(0x20, 121)), 0) // lastBlockTimestamp
            mcopy(add(batchHeader1, add(0x20, 129)), add(blobDataProof, 0x20), 64) // blobDataProof
        }
        // hash is ed32768c5f910a11edaf1c1ec0c0da847def9d24e0a24567c3c3d284061cf935

        // commit one batch
        chunk0 = new bytes(1 + 60);
        chunk0[0] = bytes1(uint8(1)); // one block in this chunk
        chunks[0] = chunk0;
        hevm.startPrank(address(0));
        assertEq(rollup.committedBatches(1), bytes32(0));
        rollup.commitBatchWithBlobProof(4, batchHeader0, chunks, new bytes(0), blobDataProof);
        hevm.stopPrank();
        assertEq(rollup.committedBatches(1), keccak256(batchHeader1));

        // revert when ErrorStateRootIsZero
        hevm.startPrank(address(0));
        hevm.expectRevert(ScrollChain.ErrorStateRootIsZero.selector);
        rollup.finalizeBundleWithProof(batchHeader1, bytes32(0), bytes32(0), new bytes(0));
        hevm.stopPrank();

        // revert when ErrorBatchHeaderV3LengthMismatch
        bytes memory header = new bytes(192);
        assembly {
            mstore8(add(header, 0x20), 4) // version
        }
        hevm.startPrank(address(0));
        hevm.expectRevert(BatchHeaderV3Codec.ErrorBatchHeaderV3LengthMismatch.selector);
        rollup.finalizeBundleWithProof(header, bytes32(uint256(1)), bytes32(uint256(2)), new bytes(0));
        hevm.stopPrank();

        // revert when ErrorIncorrectBatchHash
        batchHeader1[1] = bytes1(uint8(1)); // change random byte
        hevm.startPrank(address(0));
        hevm.expectRevert(ScrollChain.ErrorIncorrectBatchHash.selector);
        rollup.finalizeBundleWithProof(batchHeader1, bytes32(uint256(1)), bytes32(uint256(2)), new bytes(0));
        hevm.stopPrank();
        batchHeader1[1] = bytes1(uint8(0)); // change back

        // verify success
        assertBoolEq(rollup.isBatchFinalized(1), false);
        hevm.startPrank(address(0));
        rollup.finalizeBundleWithProof(batchHeader1, bytes32(uint256(2)), bytes32(uint256(3)), new bytes(0));
        hevm.stopPrank();
        assertBoolEq(rollup.isBatchFinalized(1), true);
        assertEq(rollup.finalizedStateRoots(1), bytes32(uint256(2)));
        assertEq(rollup.withdrawRoots(1), bytes32(uint256(3)));
        assertEq(rollup.lastFinalizedBatchIndex(), 1);

        // revert when ErrorBatchIsAlreadyVerified
        hevm.startPrank(address(0));
        hevm.expectRevert(ScrollChain.ErrorBatchIsAlreadyVerified.selector);
        rollup.finalizeBundleWithProof(batchHeader1, bytes32(uint256(2)), bytes32(uint256(3)), new bytes(0));
        hevm.stopPrank();
    }

    function _commitBatchV3()
        internal
        returns (
            bytes memory batchHeader0,
            bytes memory batchHeader1,
            bytes memory batchHeader2
        )
    {
        // import genesis batch first
        batchHeader0 = new bytes(89);
        assembly {
            mstore(add(batchHeader0, add(0x20, 25)), 1)
        }
        rollup.importGenesisBatch(batchHeader0, bytes32(uint256(1)));
        bytes32 batchHash0 = rollup.committedBatches(0);

        // upgrade to ScrollChainMockBlob
        ScrollChainMockBlob impl = new ScrollChainMockBlob(
            rollup.layer2ChainId(),
            rollup.messageQueueV1(),
            rollup.verifier()
        );
        admin.upgrade(ITransparentUpgradeableProxy(address(rollup)), address(impl));
        // from https://etherscan.io/blob/0x013590dc3544d56629ba81bb14d4d31248f825001653aa575eb8e3a719046757?bid=740652
        bytes32 blobVersionedHash = 0x013590dc3544d56629ba81bb14d4d31248f825001653aa575eb8e3a719046757;
        bytes
            memory blobDataProof = hex"2c9d777660f14ad49803a6442935c0d24a0d83551de5995890bf70a17d24e68753ab0fe6807c7081f0885fe7da741554d658a03730b1fa006f8319f8b993bcb0a5a0c9e8a145c5ef6e415c245690effa2914ec9393f58a7251d30c0657da1453d9ad906eae8b97dd60c9a216f81b4df7af34d01e214e1ec5865f0133ecc16d7459e49dab66087340677751e82097fbdd20551d66076f425775d1758a9dfd186b";
        ScrollChainMockBlob(address(rollup)).setBlobVersionedHash(blobVersionedHash);

        bytes memory bitmap;
        bytes[] memory chunks;
        bytes memory chunk0;
        bytes memory chunk1;

        // commit batch1, one chunk with one block, 1 tx, 1 L1 message, no skip
        // => payload for data hash of chunk0
        //   0000000000000000
        //   0000000000000123
        //   0000000000000000000000000000000000000000000000000000000000000000
        //   0000000000000000
        //   0001
        //   a2277fd30bbbe74323309023b56035b376d7768ad237ae4fc46ead7dc9591ae1
        // => data hash for chunk0
        //   5972b8fa626c873a97abb6db14fb0cb2085e050a6f80ec90b92bb0bbaa12eb5a
        // => data hash for all chunks
        //   f6166fe668c1e6a04e3c75e864452bb02a31358f285efcb7a4e6603eb5750359
        // => payload for batch header
        //   03
        //   0000000000000001
        //   0000000000000001
        //   0000000000000001
        //   f6166fe668c1e6a04e3c75e864452bb02a31358f285efcb7a4e6603eb5750359
        //   013590dc3544d56629ba81bb14d4d31248f825001653aa575eb8e3a719046757
        //   119b828c2a2798d2c957228ebeaff7e10bb099ae0d4e224f3eeb779ff61cba61
        //   0000000000000123
        //   2c9d777660f14ad49803a6442935c0d24a0d83551de5995890bf70a17d24e687
        //   53ab0fe6807c7081f0885fe7da741554d658a03730b1fa006f8319f8b993bcb0
        // => hash for batch header
        //   07e1bede8c5047cf8ca7ac84f5390837fb6224953af83d7e967488fa63a2065e
        batchHeader1 = new bytes(193);
        assembly {
            mstore8(add(batchHeader1, 0x20), 4) // version
            mstore(add(batchHeader1, add(0x20, 1)), shl(192, 1)) // batchIndex = 1
            mstore(add(batchHeader1, add(0x20, 9)), shl(192, 1)) // l1MessagePopped = 1
            mstore(add(batchHeader1, add(0x20, 17)), shl(192, 1)) // totalL1MessagePopped = 1
            mstore(add(batchHeader1, add(0x20, 25)), 0xf6166fe668c1e6a04e3c75e864452bb02a31358f285efcb7a4e6603eb5750359) // dataHash
            mstore(add(batchHeader1, add(0x20, 57)), blobVersionedHash) // blobVersionedHash
            mstore(add(batchHeader1, add(0x20, 89)), batchHash0) // parentBatchHash
            mstore(add(batchHeader1, add(0x20, 121)), shl(192, 0x123)) // lastBlockTimestamp
            mcopy(add(batchHeader1, add(0x20, 129)), add(blobDataProof, 0x20), 64) // blobDataProof
        }
        chunk0 = new bytes(1 + 60);
        assembly {
            mstore(add(chunk0, 0x20), shl(248, 1)) // numBlocks = 1
            mstore(add(chunk0, add(0x21, 8)), shl(192, 0x123)) // timestamp = 0x123
            mstore(add(chunk0, add(0x21, 56)), shl(240, 1)) // numTransactions = 1
            mstore(add(chunk0, add(0x21, 58)), shl(240, 1)) // numL1Messages = 1
        }
        chunks = new bytes[](1);
        chunks[0] = chunk0;
        bitmap = new bytes(32);
        hevm.startPrank(address(0));
        hevm.expectEmit(true, true, false, true);
        emit CommitBatch(1, keccak256(batchHeader1));
        rollup.commitBatchWithBlobProof(4, batchHeader0, chunks, bitmap, blobDataProof);
        hevm.stopPrank();
        assertBoolEq(rollup.isBatchFinalized(1), false);
        bytes32 batchHash1 = rollup.committedBatches(1);
        assertEq(batchHash1, keccak256(batchHeader1));
        assertEq(1, messageQueue.pendingQueueIndex());
        assertEq(0, messageQueue.nextUnfinalizedQueueIndex());
        assertBoolEq(messageQueue.isMessageSkipped(0), false);

        // commit batch2 with two chunks, correctly
        // 1. chunk0 has one block, 3 tx, no L1 messages
        //   => payload for chunk0
        //    0000000000000000
        //    0000000000000456
        //    0000000000000000000000000000000000000000000000000000000000000000
        //    0000000000000000
        //    0003
        //    ... (some tx hashes)
        //   => data hash for chunk0
        //    1c7649f248aed8448fa7997e44db7b7028581deb119c6d6aa1a2d126d62564cf
        // 2. chunk1 has three blocks
        //   2.1 block0 has 5 tx, 3 L1 messages, no skips
        //   2.2 block1 has 10 tx, 5 L1 messages, even is skipped, last is not skipped
        //   2.2 block1 has 300 tx, 256 L1 messages, odd position is skipped, last is not skipped
        //   => payload for chunk1
        //    0000000000000000
        //    0000000000000789
        //    0000000000000000000000000000000000000000000000000000000000000000
        //    0000000000000000
        //    0005
        //    0000000000000000
        //    0000000000001234
        //    0000000000000000000000000000000000000000000000000000000000000000
        //    0000000000000000
        //    000a
        //    0000000000000000
        //    0000000000005678
        //    0000000000000000000000000000000000000000000000000000000000000000
        //    0000000000000000
        //    012c
        //   => data hash for chunk1
        //    4e82cb576135a69a0ecc2b2070c432abfdeb20076594faaa1aeed77f48d7c856
        // => data hash for all chunks
        //   166e9d20206ae8cddcdf0f30093e3acc3866937172df5d7f69fb5567d9595239
        // => payload for batch header
        //  03
        //  0000000000000002
        //  0000000000000108
        //  0000000000000109
        //  166e9d20206ae8cddcdf0f30093e3acc3866937172df5d7f69fb5567d9595239
        //  013590dc3544d56629ba81bb14d4d31248f825001653aa575eb8e3a719046757
        //  07e1bede8c5047cf8ca7ac84f5390837fb6224953af83d7e967488fa63a2065e
        //  0000000000005678
        //  2c9d777660f14ad49803a6442935c0d24a0d83551de5995890bf70a17d24e687
        //  53ab0fe6807c7081f0885fe7da741554d658a03730b1fa006f8319f8b993bcb0
        // => hash for batch header
        //  8a59f0de6f1071c0f48d6a49d9b794008d28b63cc586da0f44f8b2b4e13cb231
        batchHeader2 = new bytes(193);
        assembly {
            mstore8(add(batchHeader2, 0x20), 4) // version
            mstore(add(batchHeader2, add(0x20, 1)), shl(192, 2)) // batchIndex = 2
            mstore(add(batchHeader2, add(0x20, 9)), shl(192, 264)) // l1MessagePopped = 264
            mstore(add(batchHeader2, add(0x20, 17)), shl(192, 265)) // totalL1MessagePopped = 265
            mstore(add(batchHeader2, add(0x20, 25)), 0x166e9d20206ae8cddcdf0f30093e3acc3866937172df5d7f69fb5567d9595239) // dataHash
            mstore(add(batchHeader2, add(0x20, 57)), blobVersionedHash) // blobVersionedHash
            mstore(add(batchHeader2, add(0x20, 89)), batchHash1) // parentBatchHash
            mstore(add(batchHeader2, add(0x20, 121)), shl(192, 0x5678)) // lastBlockTimestamp
            mcopy(add(batchHeader2, add(0x20, 129)), add(blobDataProof, 0x20), 64) // blobDataProof
        }
        chunk0 = new bytes(1 + 60);
        assembly {
            mstore(add(chunk0, 0x20), shl(248, 1)) // numBlocks = 1
            mstore(add(chunk0, add(0x21, 8)), shl(192, 0x456)) // timestamp = 0x456
            mstore(add(chunk0, add(0x21, 56)), shl(240, 3)) // numTransactions = 3
            mstore(add(chunk0, add(0x21, 58)), shl(240, 0)) // numL1Messages = 0
        }
        chunk1 = new bytes(1 + 60 * 3);
        assembly {
            mstore(add(chunk1, 0x20), shl(248, 3)) // numBlocks = 3
            mstore(add(chunk1, add(33, 8)), shl(192, 0x789)) // block0.timestamp = 0x789
            mstore(add(chunk1, add(33, 56)), shl(240, 5)) // block0.numTransactions = 5
            mstore(add(chunk1, add(33, 58)), shl(240, 3)) // block0.numL1Messages = 3
            mstore(add(chunk1, add(93, 8)), shl(192, 0x1234)) // block1.timestamp = 0x1234
            mstore(add(chunk1, add(93, 56)), shl(240, 10)) // block1.numTransactions = 10
            mstore(add(chunk1, add(93, 58)), shl(240, 5)) // block1.numL1Messages = 5
            mstore(add(chunk1, add(153, 8)), shl(192, 0x5678)) // block1.timestamp = 0x5678
            mstore(add(chunk1, add(153, 56)), shl(240, 300)) // block1.numTransactions = 300
            mstore(add(chunk1, add(153, 58)), shl(240, 256)) // block1.numL1Messages = 256
        }
        chunks = new bytes[](2);
        chunks[0] = chunk0;
        chunks[1] = chunk1;
        bitmap = new bytes(64);
        assembly {
            mstore(
                add(bitmap, add(0x20, 0)),
                77194726158210796949047323339125271902179989777093709359638389338608753093160
            ) // bitmap0
            mstore(add(bitmap, add(0x20, 32)), 42) // bitmap1
        }

        // too many txs in one chunk, revert
        rollup.updateMaxNumTxInChunk(2); // 3 - 1
        hevm.startPrank(address(0));
        hevm.expectRevert(ScrollChain.ErrorTooManyTxsInOneChunk.selector);
        rollup.commitBatchWithBlobProof(4, batchHeader1, chunks, bitmap, blobDataProof); // first chunk with too many txs
        hevm.stopPrank();
        rollup.updateMaxNumTxInChunk(185); // 5+10+300 - 2 - 127
        hevm.startPrank(address(0));
        hevm.expectRevert(ScrollChain.ErrorTooManyTxsInOneChunk.selector);
        rollup.commitBatchWithBlobProof(4, batchHeader1, chunks, bitmap, blobDataProof); // second chunk with too many txs
        hevm.stopPrank();

        rollup.updateMaxNumTxInChunk(186);
        hevm.startPrank(address(0));
        hevm.expectEmit(true, true, false, true);
        emit CommitBatch(2, keccak256(batchHeader2));
        rollup.commitBatchWithBlobProof(4, batchHeader1, chunks, bitmap, blobDataProof);
        hevm.stopPrank();
        assertBoolEq(rollup.isBatchFinalized(2), false);
        bytes32 batchHash2 = rollup.committedBatches(2);
        assertEq(batchHash2, keccak256(batchHeader2));
        assertEq(265, messageQueue.pendingQueueIndex());
        assertEq(0, messageQueue.nextUnfinalizedQueueIndex());
    }

    function testCommitAndFinalizeWithL1MessagesV3() external {
        rollup.addSequencer(address(0));
        rollup.addProver(address(0));

        // import 300 L1 messages
        for (uint256 i = 0; i < 300; i++) {
            messageQueue.appendCrossDomainMessage(address(this), 1000000, new bytes(0));
        }

        (, , bytes memory batchHeader2) = _commitBatchV3();

        // 1 ~ 4, zero
        for (uint256 i = 1; i < 4; i++) {
            assertBoolEq(messageQueue.isMessageSkipped(i), false);
        }
        // 4 ~ 9, even is nonzero, odd is zero
        for (uint256 i = 4; i < 9; i++) {
            if (i % 2 == 1 || i == 8) {
                assertBoolEq(messageQueue.isMessageSkipped(i), false);
            } else {
                assertBoolEq(messageQueue.isMessageSkipped(i), true);
            }
        }
        // 9 ~ 265, even is nonzero, odd is zero
        for (uint256 i = 9; i < 265; i++) {
            if (i % 2 == 1 || i == 264) {
                assertBoolEq(messageQueue.isMessageSkipped(i), false);
            } else {
                assertBoolEq(messageQueue.isMessageSkipped(i), true);
            }
        }

        // finalize batch1 and batch2 together
        assertBoolEq(rollup.isBatchFinalized(1), false);
        assertBoolEq(rollup.isBatchFinalized(2), false);
        hevm.startPrank(address(0));
        rollup.finalizeBundleWithProof(batchHeader2, bytes32(uint256(2)), bytes32(uint256(3)), new bytes(0));
        hevm.stopPrank();
        assertBoolEq(rollup.isBatchFinalized(1), true);
        assertBoolEq(rollup.isBatchFinalized(2), true);
        assertEq(rollup.finalizedStateRoots(1), bytes32(0));
        assertEq(rollup.withdrawRoots(1), bytes32(0));
        assertEq(rollup.finalizedStateRoots(2), bytes32(uint256(2)));
        assertEq(rollup.withdrawRoots(2), bytes32(uint256(3)));
        assertEq(rollup.lastFinalizedBatchIndex(), 2);
        assertEq(265, messageQueue.nextUnfinalizedQueueIndex());
    }

    function testCommitBatchV5() external {
        bytes[] memory headers = _prepareFinalizeBundle();

        // revert when ErrorV5BatchNotContainsOnlyOneChunk
        hevm.startPrank(address(0));
        hevm.expectRevert(ScrollChain.ErrorV5BatchNotContainsOnlyOneChunk.selector); // 0 chunk
        rollup.commitBatchWithBlobProof(5, headers[10], new bytes[](0), new bytes(0), new bytes(0));
        hevm.expectRevert(ScrollChain.ErrorV5BatchNotContainsOnlyOneChunk.selector); // 2 chunks
        rollup.commitBatchWithBlobProof(5, headers[10], new bytes[](2), new bytes(0), new bytes(0));
        hevm.stopPrank();

        bytes[] memory chunks = new bytes[](1);
        // revert when ErrorV5BatchNotContainsOnlyOneBlock
        hevm.startPrank(address(0));
        chunks[0] = new bytes(1);
        hevm.expectRevert(ChunkCodecV1.ErrorNoBlockInChunkV1.selector); // 1 chunk, 0 block
        rollup.commitBatchWithBlobProof(5, headers[10], chunks, new bytes(0), new bytes(0));
        for (uint256 i = 2; i < 256; ++i) {
            chunks[0] = new bytes(1 + 60 * i);
            chunks[0][0] = bytes1(uint8(i));
            hevm.expectRevert(ScrollChain.ErrorV5BatchNotContainsOnlyOneBlock.selector); // 1 chunk, i block
            rollup.commitBatchWithBlobProof(5, headers[10], chunks, new bytes(0), new bytes(0));
        }
        hevm.stopPrank();

        // revert when ErrorV5BatchContainsTransactions
        hevm.startPrank(address(0));
        for (uint256 x = 0; x < 5; ++x) {
            for (uint256 y = 0; y < 5; ++y) {
                if (x + y == 0) continue;
                bytes memory chunk = new bytes(1 + 60);
                chunk[0] = bytes1(uint8(1));
                uint256 blockPtr;
                assembly {
                    blockPtr := add(chunk, 0x21)
                    mstore(add(blockPtr, 56), shl(240, add(x, y)))
                    mstore(add(blockPtr, 58), shl(240, y))
                }
                assertEq(x + y, ChunkCodecV1.getNumTransactions(blockPtr));
                assertEq(y, ChunkCodecV1.getNumL1Messages(blockPtr));
                chunks[0] = chunk;
                hevm.expectRevert(ScrollChain.ErrorV5BatchContainsTransactions.selector); // 1 chunk, 1 nonempty block
                rollup.commitBatchWithBlobProof(5, headers[10], chunks, new bytes(0), new bytes(0));
            }
        }
        hevm.stopPrank();

        assertEq(rollup.initialEuclidBatchIndex(), 0);
        bytes memory v5Header = _commitBatch(5, headers[10], 0, 0);
        assertEq(rollup.initialEuclidBatchIndex(), 11);

        // revert when commit again
        hevm.startPrank(address(0));
        hevm.expectRevert(ScrollChain.ErrorBatchIsAlreadyCommitted.selector);
        rollup.commitBatchWithBlobProof(5, v5Header, new bytes[](0), new bytes(0), new bytes(0));
        hevm.stopPrank();
    }

    function testFinalizeEuclidInitialBatch() external {
        bytes[] memory headers = _prepareFinalizeBundle();

        // commit v5 batch
        assertEq(rollup.initialEuclidBatchIndex(), 0);
        bytes memory v5Header = _commitBatch(5, headers[10], 0, 0);
        assertEq(rollup.initialEuclidBatchIndex(), 11);

        // commit 3 v6 batches
        bytes memory v6Header1 = _commitBatch(6, v5Header, 1, 1);
        bytes memory v6Header2 = _commitBatch(6, v6Header1, 2, 1);
        bytes memory v6Header3 = _commitBatch(6, v6Header2, 3, 1);

        // revert when caller is not owner
        hevm.startPrank(address(1));
        hevm.expectRevert("Ownable: caller is not the owner");
        rollup.finalizeEuclidInitialBatch(bytes32(0));
        hevm.stopPrank();

<<<<<<< HEAD
        // invalid chunk length, revert
        chunk0 = new bytes(1);
        chunk0[0] = bytes1(uint8(1)); // one block in this chunk
        chunks[0] = chunk0;
        hevm.startPrank(address(0));
        hevm.expectRevert(ChunkCodecV1.ErrorIncorrectChunkLengthV1.selector);
        rollup.commitBatchWithBlobProof(3, batchHeader0, chunks, new bytes(0), new bytes(0));
        hevm.stopPrank();

        // cannot skip last L1 message, revert
        chunk0 = new bytes(1 + 60);
        bytes memory bitmap = new bytes(32);
        chunk0[0] = bytes1(uint8(1)); // one block in this chunk
        chunk0[58] = bytes1(uint8(1)); // numTransactions = 1
        chunk0[60] = bytes1(uint8(1)); // numL1Messages = 1
        bitmap[31] = bytes1(uint8(1));
        chunks[0] = chunk0;
        hevm.startPrank(address(0));
        hevm.expectRevert(ScrollChain.ErrorLastL1MessageSkipped.selector);
        rollup.commitBatchWithBlobProof(3, batchHeader0, chunks, bitmap, new bytes(0));
        hevm.stopPrank();

        // num txs less than num L1 msgs, revert
        chunk0 = new bytes(1 + 60);
        bitmap = new bytes(32);
        chunk0[0] = bytes1(uint8(1)); // one block in this chunk
        chunk0[58] = bytes1(uint8(1)); // numTransactions = 1
        chunk0[60] = bytes1(uint8(3)); // numL1Messages = 3
        bitmap[31] = bytes1(uint8(3));
        chunks[0] = chunk0;
        hevm.startPrank(address(0));
        hevm.expectRevert(ScrollChain.ErrorNumTxsLessThanNumL1Msgs.selector);
        rollup.commitBatchWithBlobProof(3, batchHeader0, chunks, bitmap, new bytes(0));
        hevm.stopPrank();

        // revert when ErrorNoBlobFound
        // revert when ErrorNoBlobFound
        chunk0 = new bytes(1 + 60);
        chunk0[0] = bytes1(uint8(1)); // one block in this chunk
        chunks[0] = chunk0;
        hevm.startPrank(address(0));
        hevm.expectRevert(ScrollChain.ErrorNoBlobFound.selector);
        rollup.commitBatchWithBlobProof(3, batchHeader0, chunks, new bytes(0), new bytes(0));
        hevm.stopPrank();

        // @note we cannot check `ErrorFoundMultipleBlobs` here

        // upgrade to ScrollChainMockBlob
        ScrollChainMockBlob impl = new ScrollChainMockBlob(
            rollup.layer2ChainId(),
            rollup.messageQueueV1(),
            rollup.verifier()
        );
        admin.upgrade(ITransparentUpgradeableProxy(address(rollup)), address(impl));
        // from https://etherscan.io/blob/0x013590dc3544d56629ba81bb14d4d31248f825001653aa575eb8e3a719046757?bid=740652
        bytes32 blobVersionedHash = 0x013590dc3544d56629ba81bb14d4d31248f825001653aa575eb8e3a719046757;
        bytes
            memory blobDataProof = hex"2c9d777660f14ad49803a6442935c0d24a0d83551de5995890bf70a17d24e68753ab0fe6807c7081f0885fe7da741554d658a03730b1fa006f8319f8b993bcb0a5a0c9e8a145c5ef6e415c245690effa2914ec9393f58a7251d30c0657da1453d9ad906eae8b97dd60c9a216f81b4df7af34d01e214e1ec5865f0133ecc16d7459e49dab66087340677751e82097fbdd20551d66076f425775d1758a9dfd186b";
        ScrollChainMockBlob(address(rollup)).setBlobVersionedHash(blobVersionedHash);

        chunk0 = new bytes(1 + 60);
        chunk0[0] = bytes1(uint8(1)); // one block in this chunk
        chunks[0] = chunk0;
        // revert when ErrorCallPointEvaluationPrecompileFailed
        hevm.startPrank(address(0));
        hevm.expectRevert(ScrollChain.ErrorCallPointEvaluationPrecompileFailed.selector);
        rollup.commitBatchWithBlobProof(3, batchHeader0, chunks, new bytes(0), new bytes(0));
        hevm.stopPrank();

        bytes32 batchHash0 = rollup.committedBatches(0);
        bytes memory batchHeader1 = new bytes(193);
        assembly {
            mstore8(add(batchHeader1, 0x20), 3) // version
            mstore(add(batchHeader1, add(0x20, 1)), shl(192, 1)) // batchIndex
            mstore(add(batchHeader1, add(0x20, 9)), 0) // l1MessagePopped
            mstore(add(batchHeader1, add(0x20, 17)), 0) // totalL1MessagePopped
            mstore(add(batchHeader1, add(0x20, 25)), 0x246394445f4fe64ed5598554d55d1682d6fb3fe04bf58eb54ef81d1189fafb51) // dataHash
            mstore(add(batchHeader1, add(0x20, 57)), blobVersionedHash) // blobVersionedHash
            mstore(add(batchHeader1, add(0x20, 89)), batchHash0) // parentBatchHash
            mstore(add(batchHeader1, add(0x20, 121)), 0) // lastBlockTimestamp
            mcopy(add(batchHeader1, add(0x20, 129)), add(blobDataProof, 0x20), 64) // blobDataProof
        }
        // hash is ed32768c5f910a11edaf1c1ec0c0da847def9d24e0a24567c3c3d284061cf935

        // succeed
        hevm.startPrank(address(0));
        assertEq(rollup.committedBatches(1), bytes32(0));
        rollup.commitBatchWithBlobProof(3, batchHeader0, chunks, new bytes(0), blobDataProof);
        hevm.stopPrank();
        assertEq(rollup.committedBatches(1), keccak256(batchHeader1));

        // revert when ErrorBatchIsAlreadyCommitted
        hevm.startPrank(address(0));
        hevm.expectRevert(ScrollChain.ErrorBatchIsAlreadyCommitted.selector);
        rollup.commitBatchWithBlobProof(3, batchHeader0, chunks, new bytes(0), blobDataProof);
        hevm.stopPrank();
    }

    function testFinalizeBundleWithProof() external {
        // caller not prover, revert
        hevm.expectRevert(ScrollChain.ErrorCallerIsNotProver.selector);
        rollup.finalizeBundleWithProof(new bytes(0), bytes32(0), bytes32(0), new bytes(0));

        rollup.addProver(address(0));
        rollup.addSequencer(address(0));

        // import genesis batch
        bytes memory batchHeader0 = new bytes(89);
        assembly {
            mstore(add(batchHeader0, add(0x20, 25)), 1)
        }
        rollup.importGenesisBatch(batchHeader0, bytes32(uint256(1)));

        // upgrade to ScrollChainMockBlob
        ScrollChainMockBlob impl = new ScrollChainMockBlob(
            rollup.layer2ChainId(),
            rollup.messageQueueV1(),
            rollup.verifier()
        );
        admin.upgrade(ITransparentUpgradeableProxy(address(rollup)), address(impl));
        // from https://etherscan.io/blob/0x013590dc3544d56629ba81bb14d4d31248f825001653aa575eb8e3a719046757?bid=740652
        bytes32 blobVersionedHash = 0x013590dc3544d56629ba81bb14d4d31248f825001653aa575eb8e3a719046757;
        bytes
            memory blobDataProof = hex"2c9d777660f14ad49803a6442935c0d24a0d83551de5995890bf70a17d24e68753ab0fe6807c7081f0885fe7da741554d658a03730b1fa006f8319f8b993bcb0a5a0c9e8a145c5ef6e415c245690effa2914ec9393f58a7251d30c0657da1453d9ad906eae8b97dd60c9a216f81b4df7af34d01e214e1ec5865f0133ecc16d7459e49dab66087340677751e82097fbdd20551d66076f425775d1758a9dfd186b";
        ScrollChainMockBlob(address(rollup)).setBlobVersionedHash(blobVersionedHash);

        bytes[] memory chunks = new bytes[](1);
        bytes memory chunk0;

        bytes32 batchHash0 = rollup.committedBatches(0);
        bytes memory batchHeader1 = new bytes(193);
        assembly {
            mstore8(add(batchHeader1, 0x20), 3) // version
            mstore(add(batchHeader1, add(0x20, 1)), shl(192, 1)) // batchIndex
            mstore(add(batchHeader1, add(0x20, 9)), 0) // l1MessagePopped
            mstore(add(batchHeader1, add(0x20, 17)), 0) // totalL1MessagePopped
            mstore(add(batchHeader1, add(0x20, 25)), 0x246394445f4fe64ed5598554d55d1682d6fb3fe04bf58eb54ef81d1189fafb51) // dataHash
            mstore(add(batchHeader1, add(0x20, 57)), blobVersionedHash) // blobVersionedHash
            mstore(add(batchHeader1, add(0x20, 89)), batchHash0) // parentBatchHash
            mstore(add(batchHeader1, add(0x20, 121)), 0) // lastBlockTimestamp
            mcopy(add(batchHeader1, add(0x20, 129)), add(blobDataProof, 0x20), 64) // blobDataProof
        }
        // hash is ed32768c5f910a11edaf1c1ec0c0da847def9d24e0a24567c3c3d284061cf935

        // commit one batch
        chunk0 = new bytes(1 + 60);
        chunk0[0] = bytes1(uint8(1)); // one block in this chunk
        chunks[0] = chunk0;
        hevm.startPrank(address(0));
        assertEq(rollup.committedBatches(1), bytes32(0));
        rollup.commitBatchWithBlobProof(3, batchHeader0, chunks, new bytes(0), blobDataProof);
        hevm.stopPrank();
        assertEq(rollup.committedBatches(1), keccak256(batchHeader1));

=======
>>>>>>> 81f0db72
        // revert when ErrorStateRootIsZero
        hevm.expectRevert(ScrollChain.ErrorStateRootIsZero.selector);
        rollup.finalizeEuclidInitialBatch(bytes32(0));

        // finalize first 9 batches
        hevm.startPrank(address(0));
        assertEq(rollup.lastFinalizedBatchIndex(), 0);
        rollup.finalizeBundleWithProof(headers[9], keccak256("009"), keccak256("109"), new bytes(0));
        assertEq(rollup.lastFinalizedBatchIndex(), 9);
        hevm.stopPrank();
<<<<<<< HEAD
    }

    function _commitBatchV3()
        internal
        returns (
            bytes memory batchHeader0,
            bytes memory batchHeader1,
            bytes memory batchHeader2
        )
    {
        // import genesis batch first
        batchHeader0 = new bytes(89);
        assembly {
            mstore(add(batchHeader0, add(0x20, 25)), 1)
        }
        rollup.importGenesisBatch(batchHeader0, bytes32(uint256(1)));
        bytes32 batchHash0 = rollup.committedBatches(0);

        // upgrade to ScrollChainMockBlob
        ScrollChainMockBlob impl = new ScrollChainMockBlob(
            rollup.layer2ChainId(),
            rollup.messageQueueV1(),
            rollup.verifier()
        );
        admin.upgrade(ITransparentUpgradeableProxy(address(rollup)), address(impl));
        // from https://etherscan.io/blob/0x013590dc3544d56629ba81bb14d4d31248f825001653aa575eb8e3a719046757?bid=740652
        bytes32 blobVersionedHash = 0x013590dc3544d56629ba81bb14d4d31248f825001653aa575eb8e3a719046757;
        bytes
            memory blobDataProof = hex"2c9d777660f14ad49803a6442935c0d24a0d83551de5995890bf70a17d24e68753ab0fe6807c7081f0885fe7da741554d658a03730b1fa006f8319f8b993bcb0a5a0c9e8a145c5ef6e415c245690effa2914ec9393f58a7251d30c0657da1453d9ad906eae8b97dd60c9a216f81b4df7af34d01e214e1ec5865f0133ecc16d7459e49dab66087340677751e82097fbdd20551d66076f425775d1758a9dfd186b";
        ScrollChainMockBlob(address(rollup)).setBlobVersionedHash(blobVersionedHash);

        bytes memory bitmap;
        bytes[] memory chunks;
        bytes memory chunk0;
        bytes memory chunk1;

        // commit batch1, one chunk with one block, 1 tx, 1 L1 message, no skip
        // => payload for data hash of chunk0
        //   0000000000000000
        //   0000000000000123
        //   0000000000000000000000000000000000000000000000000000000000000000
        //   0000000000000000
        //   0001
        //   a2277fd30bbbe74323309023b56035b376d7768ad237ae4fc46ead7dc9591ae1
        // => data hash for chunk0
        //   5972b8fa626c873a97abb6db14fb0cb2085e050a6f80ec90b92bb0bbaa12eb5a
        // => data hash for all chunks
        //   f6166fe668c1e6a04e3c75e864452bb02a31358f285efcb7a4e6603eb5750359
        // => payload for batch header
        //   03
        //   0000000000000001
        //   0000000000000001
        //   0000000000000001
        //   f6166fe668c1e6a04e3c75e864452bb02a31358f285efcb7a4e6603eb5750359
        //   013590dc3544d56629ba81bb14d4d31248f825001653aa575eb8e3a719046757
        //   119b828c2a2798d2c957228ebeaff7e10bb099ae0d4e224f3eeb779ff61cba61
        //   0000000000000123
        //   2c9d777660f14ad49803a6442935c0d24a0d83551de5995890bf70a17d24e687
        //   53ab0fe6807c7081f0885fe7da741554d658a03730b1fa006f8319f8b993bcb0
        // => hash for batch header
        //   07e1bede8c5047cf8ca7ac84f5390837fb6224953af83d7e967488fa63a2065e
        batchHeader1 = new bytes(193);
        assembly {
            mstore8(add(batchHeader1, 0x20), 3) // version
            mstore(add(batchHeader1, add(0x20, 1)), shl(192, 1)) // batchIndex = 1
            mstore(add(batchHeader1, add(0x20, 9)), shl(192, 1)) // l1MessagePopped = 1
            mstore(add(batchHeader1, add(0x20, 17)), shl(192, 1)) // totalL1MessagePopped = 1
            mstore(add(batchHeader1, add(0x20, 25)), 0xf6166fe668c1e6a04e3c75e864452bb02a31358f285efcb7a4e6603eb5750359) // dataHash
            mstore(add(batchHeader1, add(0x20, 57)), blobVersionedHash) // blobVersionedHash
            mstore(add(batchHeader1, add(0x20, 89)), batchHash0) // parentBatchHash
            mstore(add(batchHeader1, add(0x20, 121)), shl(192, 0x123)) // lastBlockTimestamp
            mcopy(add(batchHeader1, add(0x20, 129)), add(blobDataProof, 0x20), 64) // blobDataProof
        }
        chunk0 = new bytes(1 + 60);
        assembly {
            mstore(add(chunk0, 0x20), shl(248, 1)) // numBlocks = 1
            mstore(add(chunk0, add(0x21, 8)), shl(192, 0x123)) // timestamp = 0x123
            mstore(add(chunk0, add(0x21, 56)), shl(240, 1)) // numTransactions = 1
            mstore(add(chunk0, add(0x21, 58)), shl(240, 1)) // numL1Messages = 1
        }
        chunks = new bytes[](1);
        chunks[0] = chunk0;
        bitmap = new bytes(32);
        hevm.startPrank(address(0));
        hevm.expectEmit(true, true, false, true);
        emit CommitBatch(1, keccak256(batchHeader1));
        rollup.commitBatchWithBlobProof(3, batchHeader0, chunks, bitmap, blobDataProof);
        hevm.stopPrank();
        assertBoolEq(rollup.isBatchFinalized(1), false);
        bytes32 batchHash1 = rollup.committedBatches(1);
        assertEq(batchHash1, keccak256(batchHeader1));
        assertEq(1, messageQueue.pendingQueueIndex());
        assertEq(0, messageQueue.nextUnfinalizedQueueIndex());
        assertBoolEq(messageQueue.isMessageSkipped(0), false);

        // commit batch2 with two chunks, correctly
        // 1. chunk0 has one block, 3 tx, no L1 messages
        //   => payload for chunk0
        //    0000000000000000
        //    0000000000000456
        //    0000000000000000000000000000000000000000000000000000000000000000
        //    0000000000000000
        //    0003
        //    ... (some tx hashes)
        //   => data hash for chunk0
        //    1c7649f248aed8448fa7997e44db7b7028581deb119c6d6aa1a2d126d62564cf
        // 2. chunk1 has three blocks
        //   2.1 block0 has 5 tx, 3 L1 messages, no skips
        //   2.2 block1 has 10 tx, 5 L1 messages, even is skipped, last is not skipped
        //   2.2 block1 has 300 tx, 256 L1 messages, odd position is skipped, last is not skipped
        //   => payload for chunk1
        //    0000000000000000
        //    0000000000000789
        //    0000000000000000000000000000000000000000000000000000000000000000
        //    0000000000000000
        //    0005
        //    0000000000000000
        //    0000000000001234
        //    0000000000000000000000000000000000000000000000000000000000000000
        //    0000000000000000
        //    000a
        //    0000000000000000
        //    0000000000005678
        //    0000000000000000000000000000000000000000000000000000000000000000
        //    0000000000000000
        //    012c
        //   => data hash for chunk1
        //    4e82cb576135a69a0ecc2b2070c432abfdeb20076594faaa1aeed77f48d7c856
        // => data hash for all chunks
        //   166e9d20206ae8cddcdf0f30093e3acc3866937172df5d7f69fb5567d9595239
        // => payload for batch header
        //  03
        //  0000000000000002
        //  0000000000000108
        //  0000000000000109
        //  166e9d20206ae8cddcdf0f30093e3acc3866937172df5d7f69fb5567d9595239
        //  013590dc3544d56629ba81bb14d4d31248f825001653aa575eb8e3a719046757
        //  07e1bede8c5047cf8ca7ac84f5390837fb6224953af83d7e967488fa63a2065e
        //  0000000000005678
        //  2c9d777660f14ad49803a6442935c0d24a0d83551de5995890bf70a17d24e687
        //  53ab0fe6807c7081f0885fe7da741554d658a03730b1fa006f8319f8b993bcb0
        // => hash for batch header
        //  8a59f0de6f1071c0f48d6a49d9b794008d28b63cc586da0f44f8b2b4e13cb231
        batchHeader2 = new bytes(193);
        assembly {
            mstore8(add(batchHeader2, 0x20), 3) // version
            mstore(add(batchHeader2, add(0x20, 1)), shl(192, 2)) // batchIndex = 2
            mstore(add(batchHeader2, add(0x20, 9)), shl(192, 264)) // l1MessagePopped = 264
            mstore(add(batchHeader2, add(0x20, 17)), shl(192, 265)) // totalL1MessagePopped = 265
            mstore(add(batchHeader2, add(0x20, 25)), 0x166e9d20206ae8cddcdf0f30093e3acc3866937172df5d7f69fb5567d9595239) // dataHash
            mstore(add(batchHeader2, add(0x20, 57)), blobVersionedHash) // blobVersionedHash
            mstore(add(batchHeader2, add(0x20, 89)), batchHash1) // parentBatchHash
            mstore(add(batchHeader2, add(0x20, 121)), shl(192, 0x5678)) // lastBlockTimestamp
            mcopy(add(batchHeader2, add(0x20, 129)), add(blobDataProof, 0x20), 64) // blobDataProof
        }
        chunk0 = new bytes(1 + 60);
        assembly {
            mstore(add(chunk0, 0x20), shl(248, 1)) // numBlocks = 1
            mstore(add(chunk0, add(0x21, 8)), shl(192, 0x456)) // timestamp = 0x456
            mstore(add(chunk0, add(0x21, 56)), shl(240, 3)) // numTransactions = 3
            mstore(add(chunk0, add(0x21, 58)), shl(240, 0)) // numL1Messages = 0
        }
        chunk1 = new bytes(1 + 60 * 3);
        assembly {
            mstore(add(chunk1, 0x20), shl(248, 3)) // numBlocks = 3
            mstore(add(chunk1, add(33, 8)), shl(192, 0x789)) // block0.timestamp = 0x789
            mstore(add(chunk1, add(33, 56)), shl(240, 5)) // block0.numTransactions = 5
            mstore(add(chunk1, add(33, 58)), shl(240, 3)) // block0.numL1Messages = 3
            mstore(add(chunk1, add(93, 8)), shl(192, 0x1234)) // block1.timestamp = 0x1234
            mstore(add(chunk1, add(93, 56)), shl(240, 10)) // block1.numTransactions = 10
            mstore(add(chunk1, add(93, 58)), shl(240, 5)) // block1.numL1Messages = 5
            mstore(add(chunk1, add(153, 8)), shl(192, 0x5678)) // block1.timestamp = 0x5678
            mstore(add(chunk1, add(153, 56)), shl(240, 300)) // block1.numTransactions = 300
            mstore(add(chunk1, add(153, 58)), shl(240, 256)) // block1.numL1Messages = 256
        }
        chunks = new bytes[](2);
        chunks[0] = chunk0;
        chunks[1] = chunk1;
        bitmap = new bytes(64);
        assembly {
            mstore(
                add(bitmap, add(0x20, 0)),
                77194726158210796949047323339125271902179989777093709359638389338608753093160
            ) // bitmap0
            mstore(add(bitmap, add(0x20, 32)), 42) // bitmap1
        }

        // too many txs in one chunk, revert
        rollup.updateMaxNumTxInChunk(2); // 3 - 1
        hevm.startPrank(address(0));
        hevm.expectRevert(ScrollChain.ErrorTooManyTxsInOneChunk.selector);
        rollup.commitBatchWithBlobProof(3, batchHeader1, chunks, bitmap, blobDataProof); // first chunk with too many txs
        hevm.stopPrank();
        rollup.updateMaxNumTxInChunk(185); // 5+10+300 - 2 - 127
        hevm.startPrank(address(0));
        hevm.expectRevert(ScrollChain.ErrorTooManyTxsInOneChunk.selector);
        rollup.commitBatchWithBlobProof(3, batchHeader1, chunks, bitmap, blobDataProof); // second chunk with too many txs
        hevm.stopPrank();

        rollup.updateMaxNumTxInChunk(186);
        hevm.startPrank(address(0));
        hevm.expectEmit(true, true, false, true);
        emit CommitBatch(2, keccak256(batchHeader2));
        rollup.commitBatchWithBlobProof(3, batchHeader1, chunks, bitmap, blobDataProof);
        hevm.stopPrank();
        assertBoolEq(rollup.isBatchFinalized(2), false);
        bytes32 batchHash2 = rollup.committedBatches(2);
        assertEq(batchHash2, keccak256(batchHeader2));
        assertEq(265, messageQueue.pendingQueueIndex());
        assertEq(0, messageQueue.nextUnfinalizedQueueIndex());
    }

    function testCommitAndFinalizeWithL1MessagesV3() external {
        rollup.addSequencer(address(0));
        rollup.addProver(address(0));

        // import 300 L1 messages
        for (uint256 i = 0; i < 300; i++) {
            messageQueue.appendCrossDomainMessage(address(this), 1000000, new bytes(0));
        }

        (bytes memory batchHeader0, bytes memory batchHeader1, bytes memory batchHeader2) = _commitBatchV3();

        // 1 ~ 4, zero
        for (uint256 i = 1; i < 4; i++) {
            assertBoolEq(messageQueue.isMessageSkipped(i), false);
        }
        // 4 ~ 9, even is nonzero, odd is zero
        for (uint256 i = 4; i < 9; i++) {
            if (i % 2 == 1 || i == 8) {
                assertBoolEq(messageQueue.isMessageSkipped(i), false);
            } else {
                assertBoolEq(messageQueue.isMessageSkipped(i), true);
            }
        }
        // 9 ~ 265, even is nonzero, odd is zero
        for (uint256 i = 9; i < 265; i++) {
            if (i % 2 == 1 || i == 264) {
                assertBoolEq(messageQueue.isMessageSkipped(i), false);
            } else {
                assertBoolEq(messageQueue.isMessageSkipped(i), true);
            }
        }

        // finalize batch1 and batch2 together
        assertBoolEq(rollup.isBatchFinalized(1), false);
        assertBoolEq(rollup.isBatchFinalized(2), false);
        hevm.startPrank(address(0));
        rollup.finalizeBundleWithProof(batchHeader2, bytes32(uint256(2)), bytes32(uint256(3)), new bytes(0));
        hevm.stopPrank();
        assertBoolEq(rollup.isBatchFinalized(1), true);
        assertBoolEq(rollup.isBatchFinalized(2), true);
        assertEq(rollup.finalizedStateRoots(1), bytes32(0));
        assertEq(rollup.withdrawRoots(1), bytes32(0));
        assertEq(rollup.finalizedStateRoots(2), bytes32(uint256(2)));
        assertEq(rollup.withdrawRoots(2), bytes32(uint256(3)));
        assertEq(rollup.lastFinalizedBatchIndex(), 2);
        assertEq(265, messageQueue.nextUnfinalizedQueueIndex());
    }

    function testRevertBatchWithL1Messages() external {
        rollup.addSequencer(address(0));
        rollup.addProver(address(0));

        // import 300 L1 messages
        for (uint256 i = 0; i < 300; i++) {
            messageQueue.appendCrossDomainMessage(address(this), 1000000, new bytes(0));
        }

        (bytes memory batchHeader0, bytes memory batchHeader1, bytes memory batchHeader2) = _commitBatchV3();

        // 1 ~ 4, zero
        for (uint256 i = 1; i < 4; i++) {
            assertBoolEq(messageQueue.isMessageSkipped(i), false);
        }
        // 4 ~ 9, even is nonzero, odd is zero
        for (uint256 i = 4; i < 9; i++) {
            if (i % 2 == 1 || i == 8) {
                assertBoolEq(messageQueue.isMessageSkipped(i), false);
            } else {
                assertBoolEq(messageQueue.isMessageSkipped(i), true);
            }
        }
        // 9 ~ 265, even is nonzero, odd is zero
        for (uint256 i = 9; i < 265; i++) {
            if (i % 2 == 1 || i == 264) {
                assertBoolEq(messageQueue.isMessageSkipped(i), false);
            } else {
                assertBoolEq(messageQueue.isMessageSkipped(i), true);
            }
        }

        // revert batch 1 and batch 2
        rollup.revertBatch(batchHeader1, batchHeader2);
        assertEq(0, messageQueue.pendingQueueIndex());
        assertEq(0, messageQueue.nextUnfinalizedQueueIndex());
        for (uint256 i = 0; i < 265; i++) {
            assertBoolEq(messageQueue.isMessageSkipped(i), false);
        }
    }

    function testSwitchBatchFromV1ToV3() external {
        rollup.addSequencer(address(0));
        rollup.addProver(address(0));

        // import 300 L1 messages
        for (uint256 i = 0; i < 300; i++) {
            messageQueue.appendCrossDomainMessage(address(this), 1000000, new bytes(0));
        }

        // import genesis batch first
        bytes memory batchHeader0 = new bytes(89);
        assembly {
            mstore(add(batchHeader0, add(0x20, 25)), 1)
        }
        rollup.importGenesisBatch(batchHeader0, bytes32(uint256(1)));
        bytes32 batchHash0 = rollup.committedBatches(0);

        // upgrade to ScrollChainMockBlob
        ScrollChainMockBlob impl = new ScrollChainMockBlob(
            rollup.layer2ChainId(),
            rollup.messageQueueV1(),
            rollup.verifier()
        );
        admin.upgrade(ITransparentUpgradeableProxy(address(rollup)), address(impl));
        // from https://etherscan.io/blob/0x013590dc3544d56629ba81bb14d4d31248f825001653aa575eb8e3a719046757?bid=740652
        bytes32 blobVersionedHash = 0x013590dc3544d56629ba81bb14d4d31248f825001653aa575eb8e3a719046757;
        bytes
            memory blobDataProof = hex"2c9d777660f14ad49803a6442935c0d24a0d83551de5995890bf70a17d24e68753ab0fe6807c7081f0885fe7da741554d658a03730b1fa006f8319f8b993bcb0a5a0c9e8a145c5ef6e415c245690effa2914ec9393f58a7251d30c0657da1453d9ad906eae8b97dd60c9a216f81b4df7af34d01e214e1ec5865f0133ecc16d7459e49dab66087340677751e82097fbdd20551d66076f425775d1758a9dfd186b";
        ScrollChainMockBlob(address(rollup)).setBlobVersionedHash(blobVersionedHash);

        bytes memory bitmap;
        bytes[] memory chunks;
        bytes memory chunk0;
        bytes memory chunk1;

        // commit batch1 with version v1, one chunk with one block, 1 tx, 1 L1 message, no skip
        // => payload for data hash of chunk0
        //   0000000000000000
        //   0000000000000000
        //   0000000000000000000000000000000000000000000000000000000000000000
        //   0000000000000000
        //   0001
        //   a2277fd30bbbe74323309023b56035b376d7768ad237ae4fc46ead7dc9591ae1
        // => data hash for chunk0
        //   9ef1e5694bdb014a1eea42be756a8f63bfd8781d6332e9ef3b5126d90c62f110
        // => data hash for all chunks
        //   d9cb6bf9264006fcea490d5c261f7453ab95b1b26033a3805996791b8e3a62f3
        // => payload for batch header
        //   01
        //   0000000000000001
        //   0000000000000001
        //   0000000000000001
        //   d9cb6bf9264006fcea490d5c261f7453ab95b1b26033a3805996791b8e3a62f3
        //   013590dc3544d56629ba81bb14d4d31248f825001653aa575eb8e3a719046757
        //   119b828c2a2798d2c957228ebeaff7e10bb099ae0d4e224f3eeb779ff61cba61
        //   0000000000000000000000000000000000000000000000000000000000000000
        // => hash for batch header
        //   66b68a5092940d88a8c6f203d2071303557c024275d8ceaa2e12662bc61c8d8f
        bytes memory batchHeader1 = new bytes(121 + 32);
        assembly {
            mstore8(add(batchHeader1, 0x20), 1) // version
            mstore(add(batchHeader1, add(0x20, 1)), shl(192, 1)) // batchIndex = 1
            mstore(add(batchHeader1, add(0x20, 9)), shl(192, 1)) // l1MessagePopped = 1
            mstore(add(batchHeader1, add(0x20, 17)), shl(192, 1)) // totalL1MessagePopped = 1
            mstore(add(batchHeader1, add(0x20, 25)), 0xd9cb6bf9264006fcea490d5c261f7453ab95b1b26033a3805996791b8e3a62f3) // dataHash
            mstore(add(batchHeader1, add(0x20, 57)), blobVersionedHash) // blobVersionedHash
            mstore(add(batchHeader1, add(0x20, 89)), batchHash0) // parentBatchHash
            mstore(add(batchHeader1, add(0x20, 121)), 0) // bitmap0
        }
        chunk0 = new bytes(1 + 60);
        assembly {
            mstore(add(chunk0, 0x20), shl(248, 1)) // numBlocks = 1
            mstore(add(chunk0, add(0x21, 56)), shl(240, 1)) // numTransactions = 1
            mstore(add(chunk0, add(0x21, 58)), shl(240, 1)) // numL1Messages = 1
        }
        chunks = new bytes[](1);
        chunks[0] = chunk0;
        bitmap = new bytes(32);
        hevm.startPrank(address(0));
        hevm.expectEmit(true, true, false, true);
        emit CommitBatch(1, keccak256(batchHeader1));
        rollup.commitBatch(1, batchHeader0, chunks, bitmap);
        hevm.stopPrank();
        assertBoolEq(rollup.isBatchFinalized(1), false);
        bytes32 batchHash1 = rollup.committedBatches(1);
        assertEq(batchHash1, keccak256(batchHeader1));
=======

        // revert when ErrorNotAllV4BatchFinalized
        hevm.expectRevert(ScrollChain.ErrorNotAllV4BatchFinalized.selector);
        rollup.finalizeEuclidInitialBatch(keccak256("011"));
>>>>>>> 81f0db72

        // revert when ErrorFinalizePreAndPostEuclidBatchInOneBundle, v4+v5
        hevm.startPrank(address(0));
        hevm.expectRevert(ScrollChain.ErrorFinalizePreAndPostEuclidBatchInOneBundle.selector);
        rollup.finalizeBundleWithProof(v5Header, keccak256("011"), keccak256("111"), new bytes(0));
        hevm.stopPrank();

        // revert when ErrorFinalizePreAndPostEuclidBatchInOneBundle, v4+v5+v6
        hevm.startPrank(address(0));
        hevm.expectRevert(ScrollChain.ErrorFinalizePreAndPostEuclidBatchInOneBundle.selector);
        rollup.finalizeBundleWithProof(v6Header1, keccak256("011"), keccak256("111"), new bytes(0));
        hevm.expectRevert(ScrollChain.ErrorFinalizePreAndPostEuclidBatchInOneBundle.selector);
        rollup.finalizeBundleWithProof(v6Header2, keccak256("011"), keccak256("111"), new bytes(0));
        hevm.expectRevert(ScrollChain.ErrorFinalizePreAndPostEuclidBatchInOneBundle.selector);
        rollup.finalizeBundleWithProof(v6Header3, keccak256("011"), keccak256("111"), new bytes(0));
        hevm.stopPrank();

        // finalize batch 10
        hevm.startPrank(address(0));
        rollup.finalizeBundleWithProof(headers[10], keccak256("010"), keccak256("110"), new bytes(0));
        assertEq(rollup.lastFinalizedBatchIndex(), 10);
        hevm.stopPrank();

        // revert when ErrorFinalizePreAndPostEuclidBatchInOneBundle, v5
        hevm.startPrank(address(0));
        hevm.expectRevert(ScrollChain.ErrorFinalizePreAndPostEuclidBatchInOneBundle.selector);
        rollup.finalizeBundleWithProof(v5Header, keccak256("011"), keccak256("111"), new bytes(0));
        hevm.stopPrank();

        // revert when ErrorFinalizePreAndPostEuclidBatchInOneBundle, v5+v6
        hevm.startPrank(address(0));
        hevm.expectRevert(ScrollChain.ErrorFinalizePreAndPostEuclidBatchInOneBundle.selector);
        rollup.finalizeBundleWithProof(v6Header1, keccak256("011"), keccak256("111"), new bytes(0));
        hevm.expectRevert(ScrollChain.ErrorFinalizePreAndPostEuclidBatchInOneBundle.selector);
        rollup.finalizeBundleWithProof(v6Header2, keccak256("011"), keccak256("111"), new bytes(0));
        hevm.expectRevert(ScrollChain.ErrorFinalizePreAndPostEuclidBatchInOneBundle.selector);
        rollup.finalizeBundleWithProof(v6Header3, keccak256("011"), keccak256("111"), new bytes(0));
        hevm.stopPrank();

<<<<<<< HEAD
    function testRevertBatch() external {
        // upgrade to ScrollChainMockBlob
        ScrollChainMockBlob impl = new ScrollChainMockBlob(
            rollup.layer2ChainId(),
            rollup.messageQueueV1(),
            rollup.verifier()
        );
        admin.upgrade(ITransparentUpgradeableProxy(address(rollup)), address(impl));
=======
        // succeed, withdraw root should be same as batch 10
        assertEq(rollup.finalizedStateRoots(11), 0);
        assertEq(rollup.withdrawRoots(11), 0);
        assertEq(rollup.lastFinalizedBatchIndex(), 10);
        hevm.expectEmit(true, true, true, true);
        emit FinalizeBatch(11, keccak256(v5Header), keccak256("011"), keccak256("110"));
        rollup.finalizeEuclidInitialBatch(keccak256("011"));
        assertEq(rollup.finalizedStateRoots(11), keccak256("011"));
        assertEq(rollup.withdrawRoots(11), keccak256("110"));
>>>>>>> 81f0db72

        // revert when ErrorStateRootIsZero
        hevm.expectRevert(ScrollChain.ErrorBatchIsAlreadyVerified.selector);
        rollup.finalizeEuclidInitialBatch(keccak256("011"));

        // finalize 3 v6 batches
        // revert when ErrorStateRootIsZero
        hevm.startPrank(address(0));
        hevm.expectRevert(ScrollChain.ErrorStateRootIsZero.selector);
        rollup.finalizeBundleWithProof(v6Header1, bytes32(0), bytes32(0), new bytes(0));

        // finalize bundle with one batch
        assertEq(rollup.finalizedStateRoots(12), 0);
        assertEq(rollup.withdrawRoots(12), 0);
        assertEq(rollup.lastFinalizedBatchIndex(), 11);
        assertBoolEq(rollup.isBatchFinalized(12), false);
        assertEq(messageQueue.nextUnfinalizedQueueIndex(), 10);
        hevm.expectEmit(true, true, true, true);
        emit FinalizeBatch(12, keccak256(v6Header1), keccak256("001"), keccak256("101"));
        rollup.finalizeBundleWithProof(v6Header1, keccak256("001"), keccak256("101"), new bytes(0));
        assertEq(rollup.finalizedStateRoots(12), keccak256("001"));
        assertEq(rollup.withdrawRoots(12), keccak256("101"));
        assertEq(rollup.lastFinalizedBatchIndex(), 12);
        assertBoolEq(rollup.isBatchFinalized(12), true);
        assertEq(messageQueue.nextUnfinalizedQueueIndex(), 11);

        // revert when ErrorBatchIsAlreadyVerified
        hevm.expectRevert(ScrollChain.ErrorBatchIsAlreadyVerified.selector);
        rollup.finalizeBundleWithProof(v6Header1, keccak256("001"), keccak256("101"), new bytes(0));

        // finalize bundle with two batch
        assertEq(rollup.finalizedStateRoots(14), 0);
        assertEq(rollup.withdrawRoots(14), 0);
        assertEq(rollup.lastFinalizedBatchIndex(), 12);
        assertEq(messageQueue.nextUnfinalizedQueueIndex(), 11);
        hevm.expectEmit(true, true, true, true);
        emit FinalizeBatch(14, keccak256(v6Header3), keccak256("003"), keccak256("103"));
        rollup.finalizeBundleWithProof(v6Header3, keccak256("003"), keccak256("103"), new bytes(0));
        assertEq(rollup.finalizedStateRoots(14), keccak256("003"));
        assertEq(rollup.withdrawRoots(14), keccak256("103"));
        assertEq(rollup.lastFinalizedBatchIndex(), 14);
        assertEq(messageQueue.nextUnfinalizedQueueIndex(), 16);
        hevm.stopPrank();
    }

    function testRevertBatchWithL1Messages() external {
        rollup.addSequencer(address(0));
        rollup.addProver(address(0));

        // import 300 L1 messages
        for (uint256 i = 0; i < 300; i++) {
            messageQueue.appendCrossDomainMessage(address(this), 1000000, new bytes(0));
        }

        (, bytes memory batchHeader1, bytes memory batchHeader2) = _commitBatchV3();

        // 1 ~ 4, zero
        for (uint256 i = 1; i < 4; i++) {
            assertBoolEq(messageQueue.isMessageSkipped(i), false);
        }
        // 4 ~ 9, even is nonzero, odd is zero
        for (uint256 i = 4; i < 9; i++) {
            if (i % 2 == 1 || i == 8) {
                assertBoolEq(messageQueue.isMessageSkipped(i), false);
            } else {
                assertBoolEq(messageQueue.isMessageSkipped(i), true);
            }
        }
        // 9 ~ 265, even is nonzero, odd is zero
        for (uint256 i = 9; i < 265; i++) {
            if (i % 2 == 1 || i == 264) {
                assertBoolEq(messageQueue.isMessageSkipped(i), false);
            } else {
                assertBoolEq(messageQueue.isMessageSkipped(i), true);
            }
        }

        // revert batch 1 and batch 2
        rollup.revertBatch(batchHeader1, batchHeader2);
        assertEq(0, messageQueue.pendingQueueIndex());
        assertEq(0, messageQueue.nextUnfinalizedQueueIndex());
        for (uint256 i = 0; i < 265; i++) {
            assertBoolEq(messageQueue.isMessageSkipped(i), false);
        }
    }

    function testRevertBatch() external {
        bytes[] memory headers = _prepareFinalizeBundle();

        // caller not owner, revert
        hevm.startPrank(address(1));
        hevm.expectRevert("Ownable: caller is not the owner");
        rollup.revertBatch(new bytes(0), new bytes(0));
        hevm.stopPrank();

        // incorrect batch hash of first header, revert
        headers[2][1] = bytes1(uint8(1)); // change random byte
        hevm.expectRevert(ScrollChain.ErrorIncorrectBatchHash.selector);
        rollup.revertBatch(headers[2], headers[1]);
        headers[2][1] = bytes1(uint8(0)); // change back

        // incorrect batch hash of second header, revert
        headers[2][1] = bytes1(uint8(1)); // change random byte
        hevm.expectRevert(ScrollChain.ErrorIncorrectBatchHash.selector);
        rollup.revertBatch(headers[1], headers[2]);
        headers[2][1] = bytes1(uint8(0)); // change back

        // count must be nonzero, revert
        hevm.expectRevert(ScrollChain.ErrorRevertZeroBatches.selector);
        rollup.revertBatch(headers[2], headers[1]);

        // revert middle batch, revert
        hevm.expectRevert(ScrollChain.ErrorRevertNotStartFromEnd.selector);
        rollup.revertBatch(headers[2], headers[3]);

        // can only revert unfinalized batch, revert
        hevm.expectRevert(ScrollChain.ErrorRevertFinalizedBatch.selector);
        rollup.revertBatch(headers[0], headers[10]);

        // succeed to revert batches 9 and 10
        assertEq(rollup.committedBatches(9), keccak256(headers[9]));
        assertEq(rollup.committedBatches(10), keccak256(headers[10]));
        hevm.expectEmit(true, true, false, true);
        emit RevertBatch(10, rollup.committedBatches(10));
        hevm.expectEmit(true, true, false, true);
        emit RevertBatch(9, rollup.committedBatches(9));
        rollup.revertBatch(headers[9], headers[10]);
        assertEq(rollup.committedBatches(9), 0);
        assertEq(rollup.committedBatches(10), 0);

        // revert batches 6-8
        rollup.revertBatch(headers[6], headers[8]);

        // revert batches 4-5, with l1 messages
        assertEq(10, messageQueue.pendingQueueIndex());
        rollup.revertBatch(headers[4], headers[5]);
        assertEq(6, messageQueue.pendingQueueIndex());
    }

    function testAddAndRemoveSequencer(address _sequencer) external {
        // set by non-owner, should revert
        hevm.startPrank(address(1));
        hevm.expectRevert("Ownable: caller is not the owner");
        rollup.addSequencer(_sequencer);
        hevm.expectRevert("Ownable: caller is not the owner");
        rollup.removeSequencer(_sequencer);
        hevm.stopPrank();

        hevm.expectRevert(ScrollChain.ErrorAccountIsNotEOA.selector);
        rollup.addSequencer(address(this));
        hevm.assume(_sequencer.code.length == 0);

        // change to random EOA operator
        hevm.expectEmit(true, false, false, true);
        emit UpdateSequencer(_sequencer, true);

        assertBoolEq(rollup.isSequencer(_sequencer), false);
        rollup.addSequencer(_sequencer);
        assertBoolEq(rollup.isSequencer(_sequencer), true);

        hevm.expectEmit(true, false, false, true);
        emit UpdateSequencer(_sequencer, false);
        rollup.removeSequencer(_sequencer);
        assertBoolEq(rollup.isSequencer(_sequencer), false);
    }

    function testAddAndRemoveProver(address _prover) external {
        // set by non-owner, should revert
        hevm.startPrank(address(1));
        hevm.expectRevert("Ownable: caller is not the owner");
        rollup.addProver(_prover);
        hevm.expectRevert("Ownable: caller is not the owner");
        rollup.removeProver(_prover);
        hevm.stopPrank();

        hevm.expectRevert(ScrollChain.ErrorAccountIsNotEOA.selector);
        rollup.addProver(address(this));
        hevm.assume(_prover.code.length == 0);

        // change to random EOA operator
        hevm.expectEmit(true, false, false, true);
        emit UpdateProver(_prover, true);

        assertBoolEq(rollup.isProver(_prover), false);
        rollup.addProver(_prover);
        assertBoolEq(rollup.isProver(_prover), true);

        hevm.expectEmit(true, false, false, true);
        emit UpdateProver(_prover, false);
        rollup.removeProver(_prover);
        assertBoolEq(rollup.isProver(_prover), false);
    }

    function testSetPause() external {
        rollup.addSequencer(address(0));
        rollup.addProver(address(0));

        // not owner, revert
        hevm.startPrank(address(1));
        hevm.expectRevert("Ownable: caller is not the owner");
        rollup.setPause(false);
        hevm.stopPrank();

        // pause
        rollup.setPause(true);
        assertBoolEq(true, rollup.paused());

        hevm.startPrank(address(0));
        hevm.expectRevert("Pausable: paused");
        rollup.commitBatchWithBlobProof(4, new bytes(0), new bytes[](0), new bytes(0), new bytes(0));
        hevm.expectRevert("Pausable: paused");
        rollup.commitBatchWithBlobProof(5, new bytes(0), new bytes[](0), new bytes(0), new bytes(0));
        hevm.expectRevert("Pausable: paused");
        rollup.commitBatchWithBlobProof(6, new bytes(0), new bytes[](0), new bytes(0), new bytes(0));
        hevm.expectRevert("Pausable: paused");
        rollup.finalizeBundleWithProof(new bytes(0), bytes32(0), bytes32(0), new bytes(0));
        hevm.stopPrank();

        // unpause
        rollup.setPause(false);
        assertBoolEq(false, rollup.paused());
    }

    function testUpdateMaxNumTxInChunk(uint256 _maxNumTxInChunk) external {
        // set by non-owner, should revert
        hevm.startPrank(address(1));
        hevm.expectRevert("Ownable: caller is not the owner");
        rollup.updateMaxNumTxInChunk(_maxNumTxInChunk);
        hevm.stopPrank();

        // change to random operator
        hevm.expectEmit(false, false, false, true);
        emit UpdateMaxNumTxInChunk(100, _maxNumTxInChunk);

        assertEq(rollup.maxNumTxInChunk(), 100);
        rollup.updateMaxNumTxInChunk(_maxNumTxInChunk);
        assertEq(rollup.maxNumTxInChunk(), _maxNumTxInChunk);
    }

    function testImportGenesisBlock() external {
        bytes memory batchHeader;

        // zero state root, revert
        batchHeader = new bytes(89);
        hevm.expectRevert(ScrollChain.ErrorStateRootIsZero.selector);
        rollup.importGenesisBatch(batchHeader, bytes32(0));

        // batch header length too small, revert
        batchHeader = new bytes(88);
        hevm.expectRevert(BatchHeaderV0Codec.ErrorBatchHeaderV0LengthTooSmall.selector);
        rollup.importGenesisBatch(batchHeader, bytes32(uint256(1)));

        // wrong bitmap length, revert
        batchHeader = new bytes(90);
        hevm.expectRevert(BatchHeaderV0Codec.ErrorIncorrectBitmapLengthV0.selector);
        rollup.importGenesisBatch(batchHeader, bytes32(uint256(1)));

        // not all fields are zero, revert
        batchHeader = new bytes(121);
        batchHeader[0] = bytes1(uint8(1)); // version not zero
        hevm.expectRevert(ScrollChain.ErrorGenesisBatchHasNonZeroField.selector);
        rollup.importGenesisBatch(batchHeader, bytes32(uint256(1)));

        batchHeader = new bytes(89);
        batchHeader[1] = bytes1(uint8(1)); // batchIndex not zero
        hevm.expectRevert(ScrollChain.ErrorGenesisBatchHasNonZeroField.selector);
        rollup.importGenesisBatch(batchHeader, bytes32(uint256(1)));

        batchHeader = new bytes(89 + 32);
        assembly {
            mstore(add(batchHeader, add(0x20, 9)), shl(192, 1)) // l1MessagePopped not zero
        }
        hevm.expectRevert(ScrollChain.ErrorGenesisBatchHasNonZeroField.selector);
        rollup.importGenesisBatch(batchHeader, bytes32(uint256(1)));

        batchHeader = new bytes(89);
        batchHeader[17] = bytes1(uint8(1)); // totalL1MessagePopped not zero
        hevm.expectRevert(ScrollChain.ErrorGenesisBatchHasNonZeroField.selector);
        rollup.importGenesisBatch(batchHeader, bytes32(uint256(1)));

        // zero data hash, revert
        batchHeader = new bytes(89);
        hevm.expectRevert(ScrollChain.ErrorGenesisDataHashIsZero.selector);
        rollup.importGenesisBatch(batchHeader, bytes32(uint256(1)));

        // nonzero parent batch hash, revert
        batchHeader = new bytes(89);
        batchHeader[25] = bytes1(uint8(1)); // dataHash not zero
        batchHeader[57] = bytes1(uint8(1)); // parentBatchHash not zero
        hevm.expectRevert(ScrollChain.ErrorGenesisParentBatchHashIsNonZero.selector);
        rollup.importGenesisBatch(batchHeader, bytes32(uint256(1)));

        // import correctly
        batchHeader = new bytes(89);
        batchHeader[25] = bytes1(uint8(1)); // dataHash not zero
        assertEq(rollup.finalizedStateRoots(0), bytes32(0));
        assertEq(rollup.withdrawRoots(0), bytes32(0));
        assertEq(rollup.committedBatches(0), bytes32(0));
        rollup.importGenesisBatch(batchHeader, bytes32(uint256(1)));
        assertEq(rollup.finalizedStateRoots(0), bytes32(uint256(1)));
        assertEq(rollup.withdrawRoots(0), bytes32(0));
        assertGt(uint256(rollup.committedBatches(0)), 0);

        // Genesis batch imported, revert
        hevm.expectRevert(ScrollChain.ErrorGenesisBatchImported.selector);
        rollup.importGenesisBatch(batchHeader, bytes32(uint256(1)));
    }

    function _deployProxy(address _logic) internal returns (address) {
        if (_logic == address(0)) _logic = address(placeholder);
        TransparentUpgradeableProxy proxy = new TransparentUpgradeableProxy(_logic, address(admin), new bytes(0));
        return address(proxy);
    }

    function _upgradeToMockBlob() internal {
        // upgrade to ScrollChainMockBlob for data mocking
        ScrollChainMockBlob impl = new ScrollChainMockBlob(
            rollup.layer2ChainId(),
            rollup.messageQueue(),
            rollup.verifier()
        );
        admin.upgrade(ITransparentUpgradeableProxy(address(rollup)), address(impl));
        // from https://etherscan.io/blob/0x013590dc3544d56629ba81bb14d4d31248f825001653aa575eb8e3a719046757?bid=740652
        bytes32 blobVersionedHash = 0x013590dc3544d56629ba81bb14d4d31248f825001653aa575eb8e3a719046757;
        ScrollChainMockBlob(address(rollup)).setBlobVersionedHash(blobVersionedHash);
    }

    /// @dev Prepare 10 batches, each of the first 5 has 2 l1 messages, each of the second 5 has no l1 message.
    function _prepareFinalizeBundle() internal returns (bytes[] memory headers) {
        // grant roles
        rollup.addProver(address(0));
        rollup.addSequencer(address(0));
        _upgradeToMockBlob();

        headers = new bytes[](11);
        // import 20 L1 messages
        for (uint256 i = 0; i < 20; i++) {
            messageQueue.appendCrossDomainMessage(address(this), 1000000, new bytes(0));
        }
        // commit genesis batch
        headers[0] = _commitGenesisBatch();
        // commit 5 batches, each has 2 l1 messages
        for (uint256 i = 1; i <= 5; ++i) {
            headers[i] = _commitBatch(4, headers[i - 1], 2, 1);
        }
        // commit 5 batches, each has 0 l1 message
        for (uint256 i = 6; i <= 10; ++i) {
            headers[i] = _commitBatch(4, headers[i - 1], 0, 1);
        }
    }

    function _commitGenesisBatch() internal returns (bytes memory header) {
        header = new bytes(89);
        assembly {
            mstore(add(header, add(0x20, 25)), 1)
        }
        rollup.importGenesisBatch(header, bytes32(uint256(1)));
        assertEq(rollup.committedBatches(0), keccak256(header));
    }

    function _constructBatchStruct(
        uint8 version,
        bytes memory parentHeader,
        uint256 numL1Message,
        uint256 numL2Transaction
    )
        internal
        view
        returns (
            bytes memory bitmap,
            bytes[] memory chunks,
            bytes memory blobDataProof,
            uint256 index,
            uint256 totalL1MessagePopped,
            bytes memory header
        )
    {
        uint256 batchPtr;
        assembly {
            batchPtr := add(parentHeader, 0x20)
        }
        index = BatchHeaderV0Codec.getBatchIndex(batchPtr) + 1;
        totalL1MessagePopped = BatchHeaderV0Codec.getTotalL1MessagePopped(batchPtr) + numL1Message;
        bytes32 parentHash = keccak256(parentHeader);
        blobDataProof = hex"2c9d777660f14ad49803a6442935c0d24a0d83551de5995890bf70a17d24e68753ab0fe6807c7081f0885fe7da741554d658a03730b1fa006f8319f8b993bcb0a5a0c9e8a145c5ef6e415c245690effa2914ec9393f58a7251d30c0657da1453d9ad906eae8b97dd60c9a216f81b4df7af34d01e214e1ec5865f0133ecc16d7459e49dab66087340677751e82097fbdd20551d66076f425775d1758a9dfd186b";
        bytes32[] memory hashes = new bytes32[](numL1Message);
        for (uint256 i = 0; i < numL1Message; ++i) {
            hashes[i] = messageQueue.getCrossDomainMessage(BatchHeaderV0Codec.getTotalL1MessagePopped(batchPtr) + i);
        }
        // commit batch, one chunk with one block, 1 + numL1Message tx, numL1Message L1 message
        // payload for data hash of chunk0
        //   hex(index)                                                         // block number
        //   hex(index)                                                         // timestamp
        //   0000000000000000000000000000000000000000000000000000000000000000   // baseFee
        //   0000000000000000                                                   // gasLimit
        //   hex(numL2Transaction + numL1Message)                               // numTransactions
        //   ...                                                                // l1 messages
        // data hash for chunk0
        //   keccak256(chunk0)
        // data hash for all chunks
        //   keccak256(keccak256(chunk0))
        // => payload for batch header
        //   03                                                                 // version
        //   hex(index)                                                         // batchIndex
        //   hex(numL1Message)                                                  // l1MessagePopped
        //   hex(totalL1MessagePopped)                                          // totalL1MessagePopped
        //   keccak256(keccak256(chunk0))                                       // dataHash
        //   013590dc3544d56629ba81bb14d4d31248f825001653aa575eb8e3a719046757   // blobVersionedHash
        //   keccak256(parentHeader)                                            // parentBatchHash
        //   hex(index)                                                         // lastBlockTimestamp
        //   2c9d777660f14ad49803a6442935c0d24a0d83551de5995890bf70a17d24e687   // blobDataProof
        //   53ab0fe6807c7081f0885fe7da741554d658a03730b1fa006f8319f8b993bcb0   // blobDataProof
        if (numL1Message > 0) bitmap = new bytes(32);
        chunks = new bytes[](1);
        bytes memory chunk0;
        chunk0 = new bytes(1 + 60);
        assembly {
            mstore(add(chunk0, 0x20), shl(248, 1)) // numBlocks = 1
            mstore(add(chunk0, add(0x21, 8)), shl(192, index)) // timestamp = 0x123
            mstore(add(chunk0, add(0x21, 56)), shl(240, add(numL1Message, numL2Transaction))) // numTransactions = numL2Transaction + numL1Message
            mstore(add(chunk0, add(0x21, 58)), shl(240, numL1Message)) // numL1Messages
        }
        chunks[0] = chunk0;
        bytes memory chunkData = new bytes(58 + numL1Message * 32);
        assembly {
            mcopy(add(chunkData, 0x20), add(chunk0, 0x21), 58)
            mcopy(add(chunkData, 0x5a), add(hashes, 0x20), mul(32, mload(hashes)))
        }
        bytes32 dataHash = keccak256(abi.encode(keccak256(chunkData)));
        header = new bytes(193);
        assembly {
            mstore8(add(header, 0x20), version) // version
            mstore(add(header, add(0x20, 1)), shl(192, index)) // batchIndex
            mstore(add(header, add(0x20, 9)), shl(192, numL1Message)) // l1MessagePopped
            mstore(add(header, add(0x20, 17)), shl(192, totalL1MessagePopped)) // totalL1MessagePopped
            mstore(add(header, add(0x20, 25)), dataHash) // dataHash
            mstore(add(header, add(0x20, 57)), 0x013590dc3544d56629ba81bb14d4d31248f825001653aa575eb8e3a719046757) // blobVersionedHash
            mstore(add(header, add(0x20, 89)), parentHash) // parentBatchHash
            mstore(add(header, add(0x20, 121)), shl(192, index)) // lastBlockTimestamp
            mcopy(add(header, add(0x20, 129)), add(blobDataProof, 0x20), 64) // blobDataProof
        }
    }

    function _commitBatch(
        uint8 version,
        bytes memory parentHeader,
        uint256 numL1Message,
        uint256 numL2Transaction
    ) internal returns (bytes memory) {
        (
            bytes memory bitmap,
            bytes[] memory chunks,
            bytes memory blobDataProof,
            uint256 index,
            uint256 totalL1MessagePopped,
            bytes memory header
        ) = _constructBatchStruct(version, parentHeader, numL1Message, numL2Transaction);
        hevm.startPrank(address(0));
        if (numL1Message > 0) {
            hevm.expectEmit(false, false, false, true);
            emit DequeueTransaction(totalL1MessagePopped - numL1Message, numL1Message, 0);
        }
        hevm.expectEmit(true, true, false, true);
        emit CommitBatch(index, keccak256(header));
        rollup.commitBatchWithBlobProof(version, parentHeader, chunks, bitmap, blobDataProof);
        hevm.stopPrank();
        assertEq(rollup.committedBatches(index), keccak256(header));
        assertEq(messageQueue.pendingQueueIndex(), totalL1MessagePopped);
        return header;
    }
}<|MERGE_RESOLUTION|>--- conflicted
+++ resolved
@@ -669,163 +669,6 @@
         rollup.finalizeEuclidInitialBatch(bytes32(0));
         hevm.stopPrank();
 
-<<<<<<< HEAD
-        // invalid chunk length, revert
-        chunk0 = new bytes(1);
-        chunk0[0] = bytes1(uint8(1)); // one block in this chunk
-        chunks[0] = chunk0;
-        hevm.startPrank(address(0));
-        hevm.expectRevert(ChunkCodecV1.ErrorIncorrectChunkLengthV1.selector);
-        rollup.commitBatchWithBlobProof(3, batchHeader0, chunks, new bytes(0), new bytes(0));
-        hevm.stopPrank();
-
-        // cannot skip last L1 message, revert
-        chunk0 = new bytes(1 + 60);
-        bytes memory bitmap = new bytes(32);
-        chunk0[0] = bytes1(uint8(1)); // one block in this chunk
-        chunk0[58] = bytes1(uint8(1)); // numTransactions = 1
-        chunk0[60] = bytes1(uint8(1)); // numL1Messages = 1
-        bitmap[31] = bytes1(uint8(1));
-        chunks[0] = chunk0;
-        hevm.startPrank(address(0));
-        hevm.expectRevert(ScrollChain.ErrorLastL1MessageSkipped.selector);
-        rollup.commitBatchWithBlobProof(3, batchHeader0, chunks, bitmap, new bytes(0));
-        hevm.stopPrank();
-
-        // num txs less than num L1 msgs, revert
-        chunk0 = new bytes(1 + 60);
-        bitmap = new bytes(32);
-        chunk0[0] = bytes1(uint8(1)); // one block in this chunk
-        chunk0[58] = bytes1(uint8(1)); // numTransactions = 1
-        chunk0[60] = bytes1(uint8(3)); // numL1Messages = 3
-        bitmap[31] = bytes1(uint8(3));
-        chunks[0] = chunk0;
-        hevm.startPrank(address(0));
-        hevm.expectRevert(ScrollChain.ErrorNumTxsLessThanNumL1Msgs.selector);
-        rollup.commitBatchWithBlobProof(3, batchHeader0, chunks, bitmap, new bytes(0));
-        hevm.stopPrank();
-
-        // revert when ErrorNoBlobFound
-        // revert when ErrorNoBlobFound
-        chunk0 = new bytes(1 + 60);
-        chunk0[0] = bytes1(uint8(1)); // one block in this chunk
-        chunks[0] = chunk0;
-        hevm.startPrank(address(0));
-        hevm.expectRevert(ScrollChain.ErrorNoBlobFound.selector);
-        rollup.commitBatchWithBlobProof(3, batchHeader0, chunks, new bytes(0), new bytes(0));
-        hevm.stopPrank();
-
-        // @note we cannot check `ErrorFoundMultipleBlobs` here
-
-        // upgrade to ScrollChainMockBlob
-        ScrollChainMockBlob impl = new ScrollChainMockBlob(
-            rollup.layer2ChainId(),
-            rollup.messageQueueV1(),
-            rollup.verifier()
-        );
-        admin.upgrade(ITransparentUpgradeableProxy(address(rollup)), address(impl));
-        // from https://etherscan.io/blob/0x013590dc3544d56629ba81bb14d4d31248f825001653aa575eb8e3a719046757?bid=740652
-        bytes32 blobVersionedHash = 0x013590dc3544d56629ba81bb14d4d31248f825001653aa575eb8e3a719046757;
-        bytes
-            memory blobDataProof = hex"2c9d777660f14ad49803a6442935c0d24a0d83551de5995890bf70a17d24e68753ab0fe6807c7081f0885fe7da741554d658a03730b1fa006f8319f8b993bcb0a5a0c9e8a145c5ef6e415c245690effa2914ec9393f58a7251d30c0657da1453d9ad906eae8b97dd60c9a216f81b4df7af34d01e214e1ec5865f0133ecc16d7459e49dab66087340677751e82097fbdd20551d66076f425775d1758a9dfd186b";
-        ScrollChainMockBlob(address(rollup)).setBlobVersionedHash(blobVersionedHash);
-
-        chunk0 = new bytes(1 + 60);
-        chunk0[0] = bytes1(uint8(1)); // one block in this chunk
-        chunks[0] = chunk0;
-        // revert when ErrorCallPointEvaluationPrecompileFailed
-        hevm.startPrank(address(0));
-        hevm.expectRevert(ScrollChain.ErrorCallPointEvaluationPrecompileFailed.selector);
-        rollup.commitBatchWithBlobProof(3, batchHeader0, chunks, new bytes(0), new bytes(0));
-        hevm.stopPrank();
-
-        bytes32 batchHash0 = rollup.committedBatches(0);
-        bytes memory batchHeader1 = new bytes(193);
-        assembly {
-            mstore8(add(batchHeader1, 0x20), 3) // version
-            mstore(add(batchHeader1, add(0x20, 1)), shl(192, 1)) // batchIndex
-            mstore(add(batchHeader1, add(0x20, 9)), 0) // l1MessagePopped
-            mstore(add(batchHeader1, add(0x20, 17)), 0) // totalL1MessagePopped
-            mstore(add(batchHeader1, add(0x20, 25)), 0x246394445f4fe64ed5598554d55d1682d6fb3fe04bf58eb54ef81d1189fafb51) // dataHash
-            mstore(add(batchHeader1, add(0x20, 57)), blobVersionedHash) // blobVersionedHash
-            mstore(add(batchHeader1, add(0x20, 89)), batchHash0) // parentBatchHash
-            mstore(add(batchHeader1, add(0x20, 121)), 0) // lastBlockTimestamp
-            mcopy(add(batchHeader1, add(0x20, 129)), add(blobDataProof, 0x20), 64) // blobDataProof
-        }
-        // hash is ed32768c5f910a11edaf1c1ec0c0da847def9d24e0a24567c3c3d284061cf935
-
-        // succeed
-        hevm.startPrank(address(0));
-        assertEq(rollup.committedBatches(1), bytes32(0));
-        rollup.commitBatchWithBlobProof(3, batchHeader0, chunks, new bytes(0), blobDataProof);
-        hevm.stopPrank();
-        assertEq(rollup.committedBatches(1), keccak256(batchHeader1));
-
-        // revert when ErrorBatchIsAlreadyCommitted
-        hevm.startPrank(address(0));
-        hevm.expectRevert(ScrollChain.ErrorBatchIsAlreadyCommitted.selector);
-        rollup.commitBatchWithBlobProof(3, batchHeader0, chunks, new bytes(0), blobDataProof);
-        hevm.stopPrank();
-    }
-
-    function testFinalizeBundleWithProof() external {
-        // caller not prover, revert
-        hevm.expectRevert(ScrollChain.ErrorCallerIsNotProver.selector);
-        rollup.finalizeBundleWithProof(new bytes(0), bytes32(0), bytes32(0), new bytes(0));
-
-        rollup.addProver(address(0));
-        rollup.addSequencer(address(0));
-
-        // import genesis batch
-        bytes memory batchHeader0 = new bytes(89);
-        assembly {
-            mstore(add(batchHeader0, add(0x20, 25)), 1)
-        }
-        rollup.importGenesisBatch(batchHeader0, bytes32(uint256(1)));
-
-        // upgrade to ScrollChainMockBlob
-        ScrollChainMockBlob impl = new ScrollChainMockBlob(
-            rollup.layer2ChainId(),
-            rollup.messageQueueV1(),
-            rollup.verifier()
-        );
-        admin.upgrade(ITransparentUpgradeableProxy(address(rollup)), address(impl));
-        // from https://etherscan.io/blob/0x013590dc3544d56629ba81bb14d4d31248f825001653aa575eb8e3a719046757?bid=740652
-        bytes32 blobVersionedHash = 0x013590dc3544d56629ba81bb14d4d31248f825001653aa575eb8e3a719046757;
-        bytes
-            memory blobDataProof = hex"2c9d777660f14ad49803a6442935c0d24a0d83551de5995890bf70a17d24e68753ab0fe6807c7081f0885fe7da741554d658a03730b1fa006f8319f8b993bcb0a5a0c9e8a145c5ef6e415c245690effa2914ec9393f58a7251d30c0657da1453d9ad906eae8b97dd60c9a216f81b4df7af34d01e214e1ec5865f0133ecc16d7459e49dab66087340677751e82097fbdd20551d66076f425775d1758a9dfd186b";
-        ScrollChainMockBlob(address(rollup)).setBlobVersionedHash(blobVersionedHash);
-
-        bytes[] memory chunks = new bytes[](1);
-        bytes memory chunk0;
-
-        bytes32 batchHash0 = rollup.committedBatches(0);
-        bytes memory batchHeader1 = new bytes(193);
-        assembly {
-            mstore8(add(batchHeader1, 0x20), 3) // version
-            mstore(add(batchHeader1, add(0x20, 1)), shl(192, 1)) // batchIndex
-            mstore(add(batchHeader1, add(0x20, 9)), 0) // l1MessagePopped
-            mstore(add(batchHeader1, add(0x20, 17)), 0) // totalL1MessagePopped
-            mstore(add(batchHeader1, add(0x20, 25)), 0x246394445f4fe64ed5598554d55d1682d6fb3fe04bf58eb54ef81d1189fafb51) // dataHash
-            mstore(add(batchHeader1, add(0x20, 57)), blobVersionedHash) // blobVersionedHash
-            mstore(add(batchHeader1, add(0x20, 89)), batchHash0) // parentBatchHash
-            mstore(add(batchHeader1, add(0x20, 121)), 0) // lastBlockTimestamp
-            mcopy(add(batchHeader1, add(0x20, 129)), add(blobDataProof, 0x20), 64) // blobDataProof
-        }
-        // hash is ed32768c5f910a11edaf1c1ec0c0da847def9d24e0a24567c3c3d284061cf935
-
-        // commit one batch
-        chunk0 = new bytes(1 + 60);
-        chunk0[0] = bytes1(uint8(1)); // one block in this chunk
-        chunks[0] = chunk0;
-        hevm.startPrank(address(0));
-        assertEq(rollup.committedBatches(1), bytes32(0));
-        rollup.commitBatchWithBlobProof(3, batchHeader0, chunks, new bytes(0), blobDataProof);
-        hevm.stopPrank();
-        assertEq(rollup.committedBatches(1), keccak256(batchHeader1));
-
-=======
->>>>>>> 81f0db72
         // revert when ErrorStateRootIsZero
         hevm.expectRevert(ScrollChain.ErrorStateRootIsZero.selector);
         rollup.finalizeEuclidInitialBatch(bytes32(0));
@@ -836,400 +679,10 @@
         rollup.finalizeBundleWithProof(headers[9], keccak256("009"), keccak256("109"), new bytes(0));
         assertEq(rollup.lastFinalizedBatchIndex(), 9);
         hevm.stopPrank();
-<<<<<<< HEAD
-    }
-
-    function _commitBatchV3()
-        internal
-        returns (
-            bytes memory batchHeader0,
-            bytes memory batchHeader1,
-            bytes memory batchHeader2
-        )
-    {
-        // import genesis batch first
-        batchHeader0 = new bytes(89);
-        assembly {
-            mstore(add(batchHeader0, add(0x20, 25)), 1)
-        }
-        rollup.importGenesisBatch(batchHeader0, bytes32(uint256(1)));
-        bytes32 batchHash0 = rollup.committedBatches(0);
-
-        // upgrade to ScrollChainMockBlob
-        ScrollChainMockBlob impl = new ScrollChainMockBlob(
-            rollup.layer2ChainId(),
-            rollup.messageQueueV1(),
-            rollup.verifier()
-        );
-        admin.upgrade(ITransparentUpgradeableProxy(address(rollup)), address(impl));
-        // from https://etherscan.io/blob/0x013590dc3544d56629ba81bb14d4d31248f825001653aa575eb8e3a719046757?bid=740652
-        bytes32 blobVersionedHash = 0x013590dc3544d56629ba81bb14d4d31248f825001653aa575eb8e3a719046757;
-        bytes
-            memory blobDataProof = hex"2c9d777660f14ad49803a6442935c0d24a0d83551de5995890bf70a17d24e68753ab0fe6807c7081f0885fe7da741554d658a03730b1fa006f8319f8b993bcb0a5a0c9e8a145c5ef6e415c245690effa2914ec9393f58a7251d30c0657da1453d9ad906eae8b97dd60c9a216f81b4df7af34d01e214e1ec5865f0133ecc16d7459e49dab66087340677751e82097fbdd20551d66076f425775d1758a9dfd186b";
-        ScrollChainMockBlob(address(rollup)).setBlobVersionedHash(blobVersionedHash);
-
-        bytes memory bitmap;
-        bytes[] memory chunks;
-        bytes memory chunk0;
-        bytes memory chunk1;
-
-        // commit batch1, one chunk with one block, 1 tx, 1 L1 message, no skip
-        // => payload for data hash of chunk0
-        //   0000000000000000
-        //   0000000000000123
-        //   0000000000000000000000000000000000000000000000000000000000000000
-        //   0000000000000000
-        //   0001
-        //   a2277fd30bbbe74323309023b56035b376d7768ad237ae4fc46ead7dc9591ae1
-        // => data hash for chunk0
-        //   5972b8fa626c873a97abb6db14fb0cb2085e050a6f80ec90b92bb0bbaa12eb5a
-        // => data hash for all chunks
-        //   f6166fe668c1e6a04e3c75e864452bb02a31358f285efcb7a4e6603eb5750359
-        // => payload for batch header
-        //   03
-        //   0000000000000001
-        //   0000000000000001
-        //   0000000000000001
-        //   f6166fe668c1e6a04e3c75e864452bb02a31358f285efcb7a4e6603eb5750359
-        //   013590dc3544d56629ba81bb14d4d31248f825001653aa575eb8e3a719046757
-        //   119b828c2a2798d2c957228ebeaff7e10bb099ae0d4e224f3eeb779ff61cba61
-        //   0000000000000123
-        //   2c9d777660f14ad49803a6442935c0d24a0d83551de5995890bf70a17d24e687
-        //   53ab0fe6807c7081f0885fe7da741554d658a03730b1fa006f8319f8b993bcb0
-        // => hash for batch header
-        //   07e1bede8c5047cf8ca7ac84f5390837fb6224953af83d7e967488fa63a2065e
-        batchHeader1 = new bytes(193);
-        assembly {
-            mstore8(add(batchHeader1, 0x20), 3) // version
-            mstore(add(batchHeader1, add(0x20, 1)), shl(192, 1)) // batchIndex = 1
-            mstore(add(batchHeader1, add(0x20, 9)), shl(192, 1)) // l1MessagePopped = 1
-            mstore(add(batchHeader1, add(0x20, 17)), shl(192, 1)) // totalL1MessagePopped = 1
-            mstore(add(batchHeader1, add(0x20, 25)), 0xf6166fe668c1e6a04e3c75e864452bb02a31358f285efcb7a4e6603eb5750359) // dataHash
-            mstore(add(batchHeader1, add(0x20, 57)), blobVersionedHash) // blobVersionedHash
-            mstore(add(batchHeader1, add(0x20, 89)), batchHash0) // parentBatchHash
-            mstore(add(batchHeader1, add(0x20, 121)), shl(192, 0x123)) // lastBlockTimestamp
-            mcopy(add(batchHeader1, add(0x20, 129)), add(blobDataProof, 0x20), 64) // blobDataProof
-        }
-        chunk0 = new bytes(1 + 60);
-        assembly {
-            mstore(add(chunk0, 0x20), shl(248, 1)) // numBlocks = 1
-            mstore(add(chunk0, add(0x21, 8)), shl(192, 0x123)) // timestamp = 0x123
-            mstore(add(chunk0, add(0x21, 56)), shl(240, 1)) // numTransactions = 1
-            mstore(add(chunk0, add(0x21, 58)), shl(240, 1)) // numL1Messages = 1
-        }
-        chunks = new bytes[](1);
-        chunks[0] = chunk0;
-        bitmap = new bytes(32);
-        hevm.startPrank(address(0));
-        hevm.expectEmit(true, true, false, true);
-        emit CommitBatch(1, keccak256(batchHeader1));
-        rollup.commitBatchWithBlobProof(3, batchHeader0, chunks, bitmap, blobDataProof);
-        hevm.stopPrank();
-        assertBoolEq(rollup.isBatchFinalized(1), false);
-        bytes32 batchHash1 = rollup.committedBatches(1);
-        assertEq(batchHash1, keccak256(batchHeader1));
-        assertEq(1, messageQueue.pendingQueueIndex());
-        assertEq(0, messageQueue.nextUnfinalizedQueueIndex());
-        assertBoolEq(messageQueue.isMessageSkipped(0), false);
-
-        // commit batch2 with two chunks, correctly
-        // 1. chunk0 has one block, 3 tx, no L1 messages
-        //   => payload for chunk0
-        //    0000000000000000
-        //    0000000000000456
-        //    0000000000000000000000000000000000000000000000000000000000000000
-        //    0000000000000000
-        //    0003
-        //    ... (some tx hashes)
-        //   => data hash for chunk0
-        //    1c7649f248aed8448fa7997e44db7b7028581deb119c6d6aa1a2d126d62564cf
-        // 2. chunk1 has three blocks
-        //   2.1 block0 has 5 tx, 3 L1 messages, no skips
-        //   2.2 block1 has 10 tx, 5 L1 messages, even is skipped, last is not skipped
-        //   2.2 block1 has 300 tx, 256 L1 messages, odd position is skipped, last is not skipped
-        //   => payload for chunk1
-        //    0000000000000000
-        //    0000000000000789
-        //    0000000000000000000000000000000000000000000000000000000000000000
-        //    0000000000000000
-        //    0005
-        //    0000000000000000
-        //    0000000000001234
-        //    0000000000000000000000000000000000000000000000000000000000000000
-        //    0000000000000000
-        //    000a
-        //    0000000000000000
-        //    0000000000005678
-        //    0000000000000000000000000000000000000000000000000000000000000000
-        //    0000000000000000
-        //    012c
-        //   => data hash for chunk1
-        //    4e82cb576135a69a0ecc2b2070c432abfdeb20076594faaa1aeed77f48d7c856
-        // => data hash for all chunks
-        //   166e9d20206ae8cddcdf0f30093e3acc3866937172df5d7f69fb5567d9595239
-        // => payload for batch header
-        //  03
-        //  0000000000000002
-        //  0000000000000108
-        //  0000000000000109
-        //  166e9d20206ae8cddcdf0f30093e3acc3866937172df5d7f69fb5567d9595239
-        //  013590dc3544d56629ba81bb14d4d31248f825001653aa575eb8e3a719046757
-        //  07e1bede8c5047cf8ca7ac84f5390837fb6224953af83d7e967488fa63a2065e
-        //  0000000000005678
-        //  2c9d777660f14ad49803a6442935c0d24a0d83551de5995890bf70a17d24e687
-        //  53ab0fe6807c7081f0885fe7da741554d658a03730b1fa006f8319f8b993bcb0
-        // => hash for batch header
-        //  8a59f0de6f1071c0f48d6a49d9b794008d28b63cc586da0f44f8b2b4e13cb231
-        batchHeader2 = new bytes(193);
-        assembly {
-            mstore8(add(batchHeader2, 0x20), 3) // version
-            mstore(add(batchHeader2, add(0x20, 1)), shl(192, 2)) // batchIndex = 2
-            mstore(add(batchHeader2, add(0x20, 9)), shl(192, 264)) // l1MessagePopped = 264
-            mstore(add(batchHeader2, add(0x20, 17)), shl(192, 265)) // totalL1MessagePopped = 265
-            mstore(add(batchHeader2, add(0x20, 25)), 0x166e9d20206ae8cddcdf0f30093e3acc3866937172df5d7f69fb5567d9595239) // dataHash
-            mstore(add(batchHeader2, add(0x20, 57)), blobVersionedHash) // blobVersionedHash
-            mstore(add(batchHeader2, add(0x20, 89)), batchHash1) // parentBatchHash
-            mstore(add(batchHeader2, add(0x20, 121)), shl(192, 0x5678)) // lastBlockTimestamp
-            mcopy(add(batchHeader2, add(0x20, 129)), add(blobDataProof, 0x20), 64) // blobDataProof
-        }
-        chunk0 = new bytes(1 + 60);
-        assembly {
-            mstore(add(chunk0, 0x20), shl(248, 1)) // numBlocks = 1
-            mstore(add(chunk0, add(0x21, 8)), shl(192, 0x456)) // timestamp = 0x456
-            mstore(add(chunk0, add(0x21, 56)), shl(240, 3)) // numTransactions = 3
-            mstore(add(chunk0, add(0x21, 58)), shl(240, 0)) // numL1Messages = 0
-        }
-        chunk1 = new bytes(1 + 60 * 3);
-        assembly {
-            mstore(add(chunk1, 0x20), shl(248, 3)) // numBlocks = 3
-            mstore(add(chunk1, add(33, 8)), shl(192, 0x789)) // block0.timestamp = 0x789
-            mstore(add(chunk1, add(33, 56)), shl(240, 5)) // block0.numTransactions = 5
-            mstore(add(chunk1, add(33, 58)), shl(240, 3)) // block0.numL1Messages = 3
-            mstore(add(chunk1, add(93, 8)), shl(192, 0x1234)) // block1.timestamp = 0x1234
-            mstore(add(chunk1, add(93, 56)), shl(240, 10)) // block1.numTransactions = 10
-            mstore(add(chunk1, add(93, 58)), shl(240, 5)) // block1.numL1Messages = 5
-            mstore(add(chunk1, add(153, 8)), shl(192, 0x5678)) // block1.timestamp = 0x5678
-            mstore(add(chunk1, add(153, 56)), shl(240, 300)) // block1.numTransactions = 300
-            mstore(add(chunk1, add(153, 58)), shl(240, 256)) // block1.numL1Messages = 256
-        }
-        chunks = new bytes[](2);
-        chunks[0] = chunk0;
-        chunks[1] = chunk1;
-        bitmap = new bytes(64);
-        assembly {
-            mstore(
-                add(bitmap, add(0x20, 0)),
-                77194726158210796949047323339125271902179989777093709359638389338608753093160
-            ) // bitmap0
-            mstore(add(bitmap, add(0x20, 32)), 42) // bitmap1
-        }
-
-        // too many txs in one chunk, revert
-        rollup.updateMaxNumTxInChunk(2); // 3 - 1
-        hevm.startPrank(address(0));
-        hevm.expectRevert(ScrollChain.ErrorTooManyTxsInOneChunk.selector);
-        rollup.commitBatchWithBlobProof(3, batchHeader1, chunks, bitmap, blobDataProof); // first chunk with too many txs
-        hevm.stopPrank();
-        rollup.updateMaxNumTxInChunk(185); // 5+10+300 - 2 - 127
-        hevm.startPrank(address(0));
-        hevm.expectRevert(ScrollChain.ErrorTooManyTxsInOneChunk.selector);
-        rollup.commitBatchWithBlobProof(3, batchHeader1, chunks, bitmap, blobDataProof); // second chunk with too many txs
-        hevm.stopPrank();
-
-        rollup.updateMaxNumTxInChunk(186);
-        hevm.startPrank(address(0));
-        hevm.expectEmit(true, true, false, true);
-        emit CommitBatch(2, keccak256(batchHeader2));
-        rollup.commitBatchWithBlobProof(3, batchHeader1, chunks, bitmap, blobDataProof);
-        hevm.stopPrank();
-        assertBoolEq(rollup.isBatchFinalized(2), false);
-        bytes32 batchHash2 = rollup.committedBatches(2);
-        assertEq(batchHash2, keccak256(batchHeader2));
-        assertEq(265, messageQueue.pendingQueueIndex());
-        assertEq(0, messageQueue.nextUnfinalizedQueueIndex());
-    }
-
-    function testCommitAndFinalizeWithL1MessagesV3() external {
-        rollup.addSequencer(address(0));
-        rollup.addProver(address(0));
-
-        // import 300 L1 messages
-        for (uint256 i = 0; i < 300; i++) {
-            messageQueue.appendCrossDomainMessage(address(this), 1000000, new bytes(0));
-        }
-
-        (bytes memory batchHeader0, bytes memory batchHeader1, bytes memory batchHeader2) = _commitBatchV3();
-
-        // 1 ~ 4, zero
-        for (uint256 i = 1; i < 4; i++) {
-            assertBoolEq(messageQueue.isMessageSkipped(i), false);
-        }
-        // 4 ~ 9, even is nonzero, odd is zero
-        for (uint256 i = 4; i < 9; i++) {
-            if (i % 2 == 1 || i == 8) {
-                assertBoolEq(messageQueue.isMessageSkipped(i), false);
-            } else {
-                assertBoolEq(messageQueue.isMessageSkipped(i), true);
-            }
-        }
-        // 9 ~ 265, even is nonzero, odd is zero
-        for (uint256 i = 9; i < 265; i++) {
-            if (i % 2 == 1 || i == 264) {
-                assertBoolEq(messageQueue.isMessageSkipped(i), false);
-            } else {
-                assertBoolEq(messageQueue.isMessageSkipped(i), true);
-            }
-        }
-
-        // finalize batch1 and batch2 together
-        assertBoolEq(rollup.isBatchFinalized(1), false);
-        assertBoolEq(rollup.isBatchFinalized(2), false);
-        hevm.startPrank(address(0));
-        rollup.finalizeBundleWithProof(batchHeader2, bytes32(uint256(2)), bytes32(uint256(3)), new bytes(0));
-        hevm.stopPrank();
-        assertBoolEq(rollup.isBatchFinalized(1), true);
-        assertBoolEq(rollup.isBatchFinalized(2), true);
-        assertEq(rollup.finalizedStateRoots(1), bytes32(0));
-        assertEq(rollup.withdrawRoots(1), bytes32(0));
-        assertEq(rollup.finalizedStateRoots(2), bytes32(uint256(2)));
-        assertEq(rollup.withdrawRoots(2), bytes32(uint256(3)));
-        assertEq(rollup.lastFinalizedBatchIndex(), 2);
-        assertEq(265, messageQueue.nextUnfinalizedQueueIndex());
-    }
-
-    function testRevertBatchWithL1Messages() external {
-        rollup.addSequencer(address(0));
-        rollup.addProver(address(0));
-
-        // import 300 L1 messages
-        for (uint256 i = 0; i < 300; i++) {
-            messageQueue.appendCrossDomainMessage(address(this), 1000000, new bytes(0));
-        }
-
-        (bytes memory batchHeader0, bytes memory batchHeader1, bytes memory batchHeader2) = _commitBatchV3();
-
-        // 1 ~ 4, zero
-        for (uint256 i = 1; i < 4; i++) {
-            assertBoolEq(messageQueue.isMessageSkipped(i), false);
-        }
-        // 4 ~ 9, even is nonzero, odd is zero
-        for (uint256 i = 4; i < 9; i++) {
-            if (i % 2 == 1 || i == 8) {
-                assertBoolEq(messageQueue.isMessageSkipped(i), false);
-            } else {
-                assertBoolEq(messageQueue.isMessageSkipped(i), true);
-            }
-        }
-        // 9 ~ 265, even is nonzero, odd is zero
-        for (uint256 i = 9; i < 265; i++) {
-            if (i % 2 == 1 || i == 264) {
-                assertBoolEq(messageQueue.isMessageSkipped(i), false);
-            } else {
-                assertBoolEq(messageQueue.isMessageSkipped(i), true);
-            }
-        }
-
-        // revert batch 1 and batch 2
-        rollup.revertBatch(batchHeader1, batchHeader2);
-        assertEq(0, messageQueue.pendingQueueIndex());
-        assertEq(0, messageQueue.nextUnfinalizedQueueIndex());
-        for (uint256 i = 0; i < 265; i++) {
-            assertBoolEq(messageQueue.isMessageSkipped(i), false);
-        }
-    }
-
-    function testSwitchBatchFromV1ToV3() external {
-        rollup.addSequencer(address(0));
-        rollup.addProver(address(0));
-
-        // import 300 L1 messages
-        for (uint256 i = 0; i < 300; i++) {
-            messageQueue.appendCrossDomainMessage(address(this), 1000000, new bytes(0));
-        }
-
-        // import genesis batch first
-        bytes memory batchHeader0 = new bytes(89);
-        assembly {
-            mstore(add(batchHeader0, add(0x20, 25)), 1)
-        }
-        rollup.importGenesisBatch(batchHeader0, bytes32(uint256(1)));
-        bytes32 batchHash0 = rollup.committedBatches(0);
-
-        // upgrade to ScrollChainMockBlob
-        ScrollChainMockBlob impl = new ScrollChainMockBlob(
-            rollup.layer2ChainId(),
-            rollup.messageQueueV1(),
-            rollup.verifier()
-        );
-        admin.upgrade(ITransparentUpgradeableProxy(address(rollup)), address(impl));
-        // from https://etherscan.io/blob/0x013590dc3544d56629ba81bb14d4d31248f825001653aa575eb8e3a719046757?bid=740652
-        bytes32 blobVersionedHash = 0x013590dc3544d56629ba81bb14d4d31248f825001653aa575eb8e3a719046757;
-        bytes
-            memory blobDataProof = hex"2c9d777660f14ad49803a6442935c0d24a0d83551de5995890bf70a17d24e68753ab0fe6807c7081f0885fe7da741554d658a03730b1fa006f8319f8b993bcb0a5a0c9e8a145c5ef6e415c245690effa2914ec9393f58a7251d30c0657da1453d9ad906eae8b97dd60c9a216f81b4df7af34d01e214e1ec5865f0133ecc16d7459e49dab66087340677751e82097fbdd20551d66076f425775d1758a9dfd186b";
-        ScrollChainMockBlob(address(rollup)).setBlobVersionedHash(blobVersionedHash);
-
-        bytes memory bitmap;
-        bytes[] memory chunks;
-        bytes memory chunk0;
-        bytes memory chunk1;
-
-        // commit batch1 with version v1, one chunk with one block, 1 tx, 1 L1 message, no skip
-        // => payload for data hash of chunk0
-        //   0000000000000000
-        //   0000000000000000
-        //   0000000000000000000000000000000000000000000000000000000000000000
-        //   0000000000000000
-        //   0001
-        //   a2277fd30bbbe74323309023b56035b376d7768ad237ae4fc46ead7dc9591ae1
-        // => data hash for chunk0
-        //   9ef1e5694bdb014a1eea42be756a8f63bfd8781d6332e9ef3b5126d90c62f110
-        // => data hash for all chunks
-        //   d9cb6bf9264006fcea490d5c261f7453ab95b1b26033a3805996791b8e3a62f3
-        // => payload for batch header
-        //   01
-        //   0000000000000001
-        //   0000000000000001
-        //   0000000000000001
-        //   d9cb6bf9264006fcea490d5c261f7453ab95b1b26033a3805996791b8e3a62f3
-        //   013590dc3544d56629ba81bb14d4d31248f825001653aa575eb8e3a719046757
-        //   119b828c2a2798d2c957228ebeaff7e10bb099ae0d4e224f3eeb779ff61cba61
-        //   0000000000000000000000000000000000000000000000000000000000000000
-        // => hash for batch header
-        //   66b68a5092940d88a8c6f203d2071303557c024275d8ceaa2e12662bc61c8d8f
-        bytes memory batchHeader1 = new bytes(121 + 32);
-        assembly {
-            mstore8(add(batchHeader1, 0x20), 1) // version
-            mstore(add(batchHeader1, add(0x20, 1)), shl(192, 1)) // batchIndex = 1
-            mstore(add(batchHeader1, add(0x20, 9)), shl(192, 1)) // l1MessagePopped = 1
-            mstore(add(batchHeader1, add(0x20, 17)), shl(192, 1)) // totalL1MessagePopped = 1
-            mstore(add(batchHeader1, add(0x20, 25)), 0xd9cb6bf9264006fcea490d5c261f7453ab95b1b26033a3805996791b8e3a62f3) // dataHash
-            mstore(add(batchHeader1, add(0x20, 57)), blobVersionedHash) // blobVersionedHash
-            mstore(add(batchHeader1, add(0x20, 89)), batchHash0) // parentBatchHash
-            mstore(add(batchHeader1, add(0x20, 121)), 0) // bitmap0
-        }
-        chunk0 = new bytes(1 + 60);
-        assembly {
-            mstore(add(chunk0, 0x20), shl(248, 1)) // numBlocks = 1
-            mstore(add(chunk0, add(0x21, 56)), shl(240, 1)) // numTransactions = 1
-            mstore(add(chunk0, add(0x21, 58)), shl(240, 1)) // numL1Messages = 1
-        }
-        chunks = new bytes[](1);
-        chunks[0] = chunk0;
-        bitmap = new bytes(32);
-        hevm.startPrank(address(0));
-        hevm.expectEmit(true, true, false, true);
-        emit CommitBatch(1, keccak256(batchHeader1));
-        rollup.commitBatch(1, batchHeader0, chunks, bitmap);
-        hevm.stopPrank();
-        assertBoolEq(rollup.isBatchFinalized(1), false);
-        bytes32 batchHash1 = rollup.committedBatches(1);
-        assertEq(batchHash1, keccak256(batchHeader1));
-=======
 
         // revert when ErrorNotAllV4BatchFinalized
         hevm.expectRevert(ScrollChain.ErrorNotAllV4BatchFinalized.selector);
         rollup.finalizeEuclidInitialBatch(keccak256("011"));
->>>>>>> 81f0db72
 
         // revert when ErrorFinalizePreAndPostEuclidBatchInOneBundle, v4+v5
         hevm.startPrank(address(0));
@@ -1269,16 +722,6 @@
         rollup.finalizeBundleWithProof(v6Header3, keccak256("011"), keccak256("111"), new bytes(0));
         hevm.stopPrank();
 
-<<<<<<< HEAD
-    function testRevertBatch() external {
-        // upgrade to ScrollChainMockBlob
-        ScrollChainMockBlob impl = new ScrollChainMockBlob(
-            rollup.layer2ChainId(),
-            rollup.messageQueueV1(),
-            rollup.verifier()
-        );
-        admin.upgrade(ITransparentUpgradeableProxy(address(rollup)), address(impl));
-=======
         // succeed, withdraw root should be same as batch 10
         assertEq(rollup.finalizedStateRoots(11), 0);
         assertEq(rollup.withdrawRoots(11), 0);
@@ -1288,7 +731,6 @@
         rollup.finalizeEuclidInitialBatch(keccak256("011"));
         assertEq(rollup.finalizedStateRoots(11), keccak256("011"));
         assertEq(rollup.withdrawRoots(11), keccak256("110"));
->>>>>>> 81f0db72
 
         // revert when ErrorStateRootIsZero
         hevm.expectRevert(ScrollChain.ErrorBatchIsAlreadyVerified.selector);
@@ -1607,7 +1049,7 @@
         // upgrade to ScrollChainMockBlob for data mocking
         ScrollChainMockBlob impl = new ScrollChainMockBlob(
             rollup.layer2ChainId(),
-            rollup.messageQueue(),
+            rollup.messageQueueV1(),
             rollup.verifier()
         );
         admin.upgrade(ITransparentUpgradeableProxy(address(rollup)), address(impl));
